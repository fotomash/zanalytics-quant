"""Simple Kafka consumer for replaying messages.

This script consumes a Kafka topic from a configurable start offset and
processes messages in batches. It is intended for replaying historical
bars or ticks into downstream stores such as Redis or Postgres for
analysis.

The main entry point is :func:`main`, which is executed when invoking
``python ops/kafka/replay_consumer.py``.  Messages may be handled in two
ways:

``simple``
    Print each message to stdout (default).

``batch``
    Forward an entire batch of messages to a sink function.  Replace
    :func:`batch_sink` with custom logic to push data into Redis or
    Postgres.

Configuration is provided via CLI arguments or environment variables:

- ``--topic`` / ``KAFKA_TOPIC`` – Kafka topic to consume.
- ``--start-offset`` / ``KAFKA_START_OFFSET`` – offset to begin replaying
  from (defaults to earliest).
- ``--batch-size`` / ``KAFKA_BATCH_SIZE`` – number of records to consume
  per poll.
- ``--mode`` / ``KAFKA_CONSUMER_MODE`` – ``simple`` or ``batch``.

Example usage:

.. code-block:: bash

    export KAFKA_BOOTSTRAP_SERVERS=localhost:9092
    export KAFKA_TOPIC=ticks.BTCUSDT
    python ops/kafka/replay_consumer.py --start-offset 0 --batch-size 100

Customize :func:`batch_sink` to push payloads into Redis or Postgres.
"""

from __future__ import annotations

import argparse
import os
from typing import Iterable, Optional

<<<<<<< HEAD
import pyarrow as pa

from confluent_kafka import Consumer, KafkaError, TopicPartition
=======
try:  # pragma: no cover - module may be absent in tests
    from confluent_kafka import Consumer, KafkaError, TopicPartition
except Exception:  # pragma: no cover - fallback for environments without kafka
    Consumer = KafkaError = TopicPartition = None  # type: ignore
>>>>>>> 5e2f90f6


def parse_args() -> argparse.Namespace:
    """Parse command-line arguments and merge with environment variables."""
    parser = argparse.ArgumentParser(description="Replay messages from a Kafka topic")
    parser.add_argument(
        "--topic",
        default=os.getenv("KAFKA_TOPIC", ""),
        help="Kafka topic to consume",
    )
    start_env = os.getenv("KAFKA_START_OFFSET")
    parser.add_argument(
        "--start-offset",
        type=int,
        default=int(start_env) if start_env else None,
        help="Offset to start consuming from (default: earliest)",
    )
    parser.add_argument(
        "--batch-size",
        type=int,
        default=int(os.getenv("KAFKA_BATCH_SIZE", "100")),
        help="Number of messages to fetch per poll",
    )
    parser.add_argument(
        "--mode",
        choices=["simple", "batch"],
        default=os.getenv("KAFKA_CONSUMER_MODE", "simple"),
        help="Processing mode: simple prints each message; batch forwards the entire batch",
    )
    parser.add_argument(
        "--bootstrap-servers",
        default=os.getenv("KAFKA_BOOTSTRAP_SERVERS", "localhost:9092"),
        help="Kafka bootstrap servers",
    )
    parser.add_argument(
        "--group-id",
        default=os.getenv("KAFKA_GROUP_ID", "replay-consumer"),
        help="Kafka consumer group id",
    )
    return parser.parse_args()


def create_consumer(bootstrap_servers: str, group_id: str) -> Consumer:
    """Create a Confluent Kafka consumer."""
    return Consumer(
        {
            "bootstrap.servers": bootstrap_servers,
            "group.id": group_id,
            "auto.offset.reset": "earliest",
            "enable.partition.eof": True,
        }
    )


def assign_start_offset(consumer: Consumer, topic: str, start_offset: Optional[int]) -> None:
    """Assign the consumer to the requested start offset."""
    if start_offset is None:
        consumer.subscribe([topic])
        return

    metadata = consumer.list_topics(topic)
    partitions = [TopicPartition(topic, p, start_offset) for p in metadata.topics[topic].partitions]
    consumer.assign(partitions)


<<<<<<< HEAD
def deserialize_ticks(payload: bytes) -> list[dict]:
    """Deserialize Arrow IPC stream bytes into a list of tick dictionaries."""
    if not payload:
        return []
    reader = pa.ipc.open_stream(payload)
    table = reader.read_all()
    return table.to_pylist()


def process_messages(messages: Iterable) -> None:
    """Process a batch of Kafka messages.

    Replace the body of this function to forward data into Redis, Postgres,
    or another sink.  Messages are expected to contain Arrow IPC serialized
    ticks produced by ``backend.mt5.mt5_bridge.serialize_ticks``.
=======
def print_messages(messages: Iterable) -> None:
    """Print each message value to stdout."""

    for msg in messages:
        if getattr(msg, "error", lambda: None)():
            err = msg.error()
            if KafkaError is None or err.code() != KafkaError._PARTITION_EOF:
                print(f"Kafka error: {err}")
            continue
        print(msg.value().decode("utf-8"))


def batch_sink(messages: Iterable) -> None:
    """Example batch sink that processes messages as a group.

    Replace the body of this function to forward data into Redis, Postgres,
    or another datastore.
>>>>>>> 5e2f90f6
    """

    valid = []
    for msg in messages:
        if getattr(msg, "error", lambda: None)():
            err = msg.error()
            if KafkaError is None or err.code() != KafkaError._PARTITION_EOF:
                print(f"Kafka error: {err}")
            continue
<<<<<<< HEAD
        ticks = deserialize_ticks(msg.value())
        print(ticks)
=======
        valid.append(msg.value().decode("utf-8"))
    print(f"Batch size: {len(valid)}")


def consume(consumer: Consumer, batch_size: int, handler) -> None:
    """Consume batches from *consumer* and delegate to *handler*."""

    while True:
        batch = consumer.consume(batch_size, timeout=1.0)
        if not batch:
            break
        handler(batch)
>>>>>>> 5e2f90f6


def main() -> None:
    args = parse_args()
    if not args.topic:
        raise SystemExit("Kafka topic must be provided via --topic or KAFKA_TOPIC")

    consumer = create_consumer(args.bootstrap_servers, args.group_id)
    try:
        assign_start_offset(consumer, args.topic, args.start_offset)
        handler = batch_sink if args.mode == "batch" else print_messages
        consume(consumer, args.batch_size, handler)
    finally:
        consumer.close()


if __name__ == "__main__":
    main()<|MERGE_RESOLUTION|>--- conflicted
+++ resolved
@@ -43,16 +43,13 @@
 import os
 from typing import Iterable, Optional
 
-<<<<<<< HEAD
 import pyarrow as pa
 
 from confluent_kafka import Consumer, KafkaError, TopicPartition
-=======
 try:  # pragma: no cover - module may be absent in tests
     from confluent_kafka import Consumer, KafkaError, TopicPartition
 except Exception:  # pragma: no cover - fallback for environments without kafka
     Consumer = KafkaError = TopicPartition = None  # type: ignore
->>>>>>> 5e2f90f6
 
 
 def parse_args() -> argparse.Namespace:
@@ -118,7 +115,6 @@
     consumer.assign(partitions)
 
 
-<<<<<<< HEAD
 def deserialize_ticks(payload: bytes) -> list[dict]:
     """Deserialize Arrow IPC stream bytes into a list of tick dictionaries."""
     if not payload:
@@ -134,7 +130,7 @@
     Replace the body of this function to forward data into Redis, Postgres,
     or another sink.  Messages are expected to contain Arrow IPC serialized
     ticks produced by ``backend.mt5.mt5_bridge.serialize_ticks``.
-=======
+
 def print_messages(messages: Iterable) -> None:
     """Print each message value to stdout."""
 
@@ -152,7 +148,6 @@
 
     Replace the body of this function to forward data into Redis, Postgres,
     or another datastore.
->>>>>>> 5e2f90f6
     """
 
     valid = []
@@ -162,10 +157,8 @@
             if KafkaError is None or err.code() != KafkaError._PARTITION_EOF:
                 print(f"Kafka error: {err}")
             continue
-<<<<<<< HEAD
         ticks = deserialize_ticks(msg.value())
         print(ticks)
-=======
         valid.append(msg.value().decode("utf-8"))
     print(f"Batch size: {len(valid)}")
 
@@ -178,7 +171,6 @@
         if not batch:
             break
         handler(batch)
->>>>>>> 5e2f90f6
 
 
 def main() -> None:

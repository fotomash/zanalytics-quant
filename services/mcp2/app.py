--- conflicted
+++ resolved
@@ -13,8 +13,7 @@
 
 from .routers.tools import router as tools_router
 from .routers.llm import router as llm_router
-<<<<<<< HEAD
-=======
+
 from .routers.streams import router as streams_router
 from prometheus_client import (
     Counter,
@@ -23,7 +22,6 @@
     CONTENT_TYPE_LATEST,
     REGISTRY,
 )
->>>>>>> bb162ab8
 
 app = FastAPI()
 
@@ -91,16 +89,12 @@
     return {'status': 'ok'}
 
 
-<<<<<<< HEAD
-app.include_router(tools_router)
-app.include_router(llm_router)
-=======
 @app.get("/metrics")
 def metrics():
     return Response(generate_latest(REGISTRY), media_type=CONTENT_TYPE_LATEST)
 
 
 app.include_router(tools_router)
+app.include_router(llm_router)
 app.include_router(llm_router)  # /llm/whisperer and /llm/simple
-app.include_router(streams_router)
->>>>>>> bb162ab8
+app.include_router(streams_router)
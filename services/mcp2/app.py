import os
from fastapi import FastAPI, Depends
from .auth import verify_api_key
import time
from fastapi import FastAPI, Request
from fastapi.responses import Response
from prometheus_client import (
    Counter,
    Histogram,
    CONTENT_TYPE_LATEST,
    REGISTRY,
    generate_latest,
)
from fastapi import FastAPI, Request, Response
from prometheus_client import CONTENT_TYPE_LATEST, Counter, generate_latest

from .routers.tools import router as tools_router
<<<<<<< HEAD
from .routers.streams import router as streams_router
=======
from .routers.llm import router as llm_router

from .routers.streams import router as streams_router
from prometheus_client import (
    Counter,
    Gauge,
    generate_latest,
    CONTENT_TYPE_LATEST,
    REGISTRY,
)

dependencies = [Depends(verify_api_key)] if os.getenv("MCP2_API_KEY") else []
app = FastAPI(dependencies=dependencies)

REQUEST_COUNTER = Counter(
    "mcp2_requests_total",
    "Total number of requests received by MCP2",
    ["method", "endpoint"],
    registry=REGISTRY,
)

REQUEST_LATENCY = Histogram(
    "mcp2_request_latency_seconds",
    "Request latency in seconds for MCP2",
    ["endpoint"],
    registry=REGISTRY,
)


@app.middleware("http")
async def record_metrics(request: Request, call_next):
    start_time = time.perf_counter()
    response = await call_next(request)
    if request.url.path != "/metrics":
        duration = time.perf_counter() - start_time
        REQUEST_COUNTER.labels(request.method, request.url.path).inc()
        REQUEST_LATENCY.labels(request.url.path).observe(duration)
    return response

# Simple Prometheus counter for all HTTP requests
REQUEST_COUNT = Counter("mcp2_requests_total", "Total HTTP requests")
>>>>>>> 994680da


@app.middleware("http")
async def increment_request_count(request: Request, call_next):
    response = await call_next(request)
    REQUEST_COUNT.inc()
    return response
REQUESTS = Counter(
    "mcp2_requests_total",
    "Total MCP2 requests",
    ["endpoint"],
    registry=REGISTRY,
)
MCP2_UP = Gauge("mcp2_up", "MCP2 server up status", registry=REGISTRY)


@app.middleware("http")
async def track_requests(request, call_next):
    try:
        REQUESTS.labels(endpoint=request.url.path).inc()
    except Exception:
        pass
    return await call_next(request)


@app.get("/health")
async def health():
    return {"status": "ok"}


@app.get("/metrics")
def metrics() -> Response:
    return Response(generate_latest(), media_type=CONTENT_TYPE_LATEST)
    MCP2_UP.set(1)
    return {'status': 'ok'}


<<<<<<< HEAD
app.include_router(tools_router)
=======
@app.get("/metrics")
def metrics():
    return Response(generate_latest(REGISTRY), media_type=CONTENT_TYPE_LATEST)


app.include_router(tools_router)
app.include_router(llm_router)
app.include_router(llm_router)  # /llm/whisperer and /llm/simple
>>>>>>> 994680da
app.include_router(streams_router)<|MERGE_RESOLUTION|>--- conflicted
+++ resolved
@@ -15,9 +15,7 @@
 from prometheus_client import CONTENT_TYPE_LATEST, Counter, generate_latest
 
 from .routers.tools import router as tools_router
-<<<<<<< HEAD
 from .routers.streams import router as streams_router
-=======
 from .routers.llm import router as llm_router
 
 from .routers.streams import router as streams_router
@@ -59,7 +57,6 @@
 
 # Simple Prometheus counter for all HTTP requests
 REQUEST_COUNT = Counter("mcp2_requests_total", "Total HTTP requests")
->>>>>>> 994680da
 
 
 @app.middleware("http")
@@ -97,9 +94,6 @@
     return {'status': 'ok'}
 
 
-<<<<<<< HEAD
-app.include_router(tools_router)
-=======
 @app.get("/metrics")
 def metrics():
     return Response(generate_latest(REGISTRY), media_type=CONTENT_TYPE_LATEST)
@@ -108,5 +102,4 @@
 app.include_router(tools_router)
 app.include_router(llm_router)
 app.include_router(llm_router)  # /llm/whisperer and /llm/simple
->>>>>>> 994680da
 app.include_router(streams_router)
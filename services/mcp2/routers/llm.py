import os
<<<<<<< HEAD
=======
import asyncio
import httpx
from fastapi import APIRouter, HTTPException, Depends
from pydantic import BaseModel
from ..auth import verify_api_key

router = APIRouter(dependencies=[Depends(verify_api_key)])


class WhisperRequest(BaseModel):
    question: str


class WhisperResponse(BaseModel):
    response: str


@router.post('/llm/whisperer', response_model=WhisperResponse)
async def whisperer(req: WhisperRequest) -> WhisperResponse:
    api_key = os.getenv('LLM_API_KEY')
    template = os.getenv('WHISPER_PROMPT_TEMPLATE')
    if not api_key or not template:
        raise HTTPException(status_code=503, detail='LLM not configured')

    prompt = template.format(question=req.question)
    url = os.getenv('LLM_API_URL', 'https://api.openai.com/v1/chat/completions')
    model = os.getenv('LLM_MODEL', 'gpt-3.5-turbo')

    headers = {'Authorization': f'Bearer {api_key}'}
    payload = {
        'model': model,
        'messages': [{'role': 'user', 'content': prompt}],
    }

    async with httpx.AsyncClient() as client:
        resp = await client.post(url, headers=headers, json=payload, timeout=30)
    if resp.status_code != 200:
        raise HTTPException(status_code=resp.status_code, detail=resp.text)

    data = resp.json()
    content = data['choices'][0]['message']['content'].strip()
    return WhisperResponse(response=content)

>>>>>>> c045cd20
from typing import List, Optional

from fastapi import APIRouter, Depends
from pydantic import BaseModel

from ..auth import verify_api_key
from backend.mcp.schemas import StrategyPayloadV1

try:  # optional dependency; service works without it
    from openai import OpenAI  # type: ignore
except Exception:  # pragma: no cover
    OpenAI = None  # type: ignore

router = APIRouter(prefix="/llm", dependencies=[Depends(verify_api_key)], tags=["llm"])

PROMPT_VERSION = "1"


class WhisperRequest(BaseModel):
    payload: StrategyPayloadV1
    questions: Optional[List[str]] = None
    notes: Optional[str] = None


class ResponseMeta(BaseModel):
    endpoint: str
    prompt_version: str


class WhisperResponse(BaseModel):
    signal: str
    risk: str
    action: str
    journal: str
    meta: ResponseMeta


def _build_prompt(data: WhisperRequest, nudges: bool = True) -> str:
    p = data.payload
    qs = data.questions or []
    questions = "\n".join(f"- {q}" for q in qs)
    notes = data.notes or ""
    nudge_line = (
        "\nBehavioral nudges: prefer patience/cooldown over overtrading; align with risk gates.\n"
        if nudges
        else "\n"
    )
    return f"""
You are Whisperer, a concise trading copilot. Using the payload below, respond with:
Signal • Risk • Action • Journal — four short paragraphs.{nudge_line}Payload
- Strategy: {p.strategy}
- Symbol/TF: {p.market.symbol} / {p.market.timeframe}
- Features: {p.features.indicators}
- Positions: open={p.positions.open}, closed={p.positions.closed}
- Risk cfg: max_risk={p.risk.max_risk_per_trade}
- Notes: {notes}

Operator Questions (optional):
{questions}
""".strip()


async def _suggest(body: WhisperRequest, endpoint: str, nudges: bool) -> WhisperResponse:
    api_key = os.getenv("OPENAI_API_KEY", "")
    model = os.getenv("OPENAI_MODEL", "gpt-4o-mini")
    prompt = _build_prompt(body, nudges=nudges)

    if not api_key or OpenAI is None:
        # Deterministic stub for offline/dev
        return WhisperResponse(
            signal="Bias modest; await higher confluence and clean structure.",
            risk="Respect cooldown; size <= max_risk; avoid news whips.",
            action="No trade yet; set alerts at key levels; review after next bar.",
            journal="Context logged; hypothesis: momentum fragile; watch liquidity sweeps.",
            meta=ResponseMeta(endpoint=endpoint, prompt_version=PROMPT_VERSION),
        )

    try:
        client = OpenAI(api_key=api_key)
        msg = await asyncio.to_thread(
            client.chat.completions.create,
            model=model,
            messages=[
                {"role": "system", "content": "You are Whisperer, a concise trading copilot."},
                {"role": "user", "content": prompt},
            ],
            temperature=0.2,
        )
        content = (msg.choices[0].message.content or "").strip()
    except Exception as e:
        raise HTTPException(status_code=503, detail="LLM service unavailable") from e

    # Basic parsing into four parts; tolerant to formatting
    parts = [s.strip() for s in content.replace("•", ":").splitlines() if s.strip()]

    def extract(label: str) -> str:
        for line in parts:
            if line.lower().startswith(label):
                return line.split(":", 1)[-1].strip()
        return ""

    return WhisperResponse(
        signal=extract("signal") or content,
        risk=extract("risk"),
        action=extract("action"),
        journal=extract("journal"),
        meta=ResponseMeta(endpoint=endpoint, prompt_version=PROMPT_VERSION),
    )


@router.post("/whisperer", response_model=WhisperResponse)
async def whisperer_suggest(body: WhisperRequest) -> WhisperResponse:
    """Return guidance with behavioral nudges."""
    return await _suggest(body, endpoint="whisperer", nudges=True)


@router.post("/simple", response_model=WhisperResponse)
async def simple_suggest(body: WhisperRequest) -> WhisperResponse:
    """Return baseline guidance without behavioral nudges."""
    return await _suggest(body, endpoint="simple", nudges=False)<|MERGE_RESOLUTION|>--- conflicted
+++ resolved
@@ -1,6 +1,4 @@
 import os
-<<<<<<< HEAD
-=======
 import asyncio
 import httpx
 from fastapi import APIRouter, HTTPException, Depends
@@ -44,7 +42,6 @@
     content = data['choices'][0]['message']['content'].strip()
     return WhisperResponse(response=content)
 
->>>>>>> c045cd20
 from typing import List, Optional
 
 from fastapi import APIRouter, Depends

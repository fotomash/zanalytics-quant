--- conflicted
+++ resolved
@@ -5,8 +5,7 @@
 
 from fastapi import APIRouter, Depends, HTTPException
 from pydantic import BaseModel, Field
-<<<<<<< HEAD
-=======
+
 from ..auth import verify_api_key
 import yaml
 
@@ -51,7 +50,6 @@
 
 from fastapi import APIRouter, HTTPException, Depends
 from pydantic import BaseModel
->>>>>>> 30d4f824
 
 from ..auth import verify_api_key
 from backend.mcp.schemas import StrategyPayloadV1

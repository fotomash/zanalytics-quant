import os
import uuid
import asyncio
from fastapi import APIRouter, HTTPException, Query, Depends
from backend.mcp.schemas import StrategyPayloadV1
from ..schemas import DocRecord
from ..storage import redis_client
from ..storage.pg import get_pool
from ..auth import verify_api_key
from ..kafka_producer import send_trade

router = APIRouter(dependencies=[Depends(verify_api_key)])

# Optional Kafka producer controlled by MCP2_ENABLE_KAFKA env flag
KAFKA_ENABLED = os.getenv("MCP2_ENABLE_KAFKA", "").lower() in {"1", "true", "yes"}
if KAFKA_ENABLED:
    try:
        from aiokafka import AIOKafkaProducer

        _producer: AIOKafkaProducer | None = None
        _producer_lock = asyncio.Lock()

        async def get_producer() -> AIOKafkaProducer:
            global _producer
            if _producer is None:
                async with _producer_lock:
                    if _producer is None:
                        bootstrap = os.getenv("MCP2_KAFKA_BOOTSTRAP", "localhost:9092")
                        _producer = AIOKafkaProducer(bootstrap_servers=bootstrap)
                        await _producer.start()
            return _producer

        @router.on_event("shutdown")
        async def _shutdown_producer() -> None:
            if _producer is not None:
                await _producer.stop()

    except Exception:  # pragma: no cover - aiokafka optional
        KAFKA_ENABLED = False


@router.post('/log_enriched_trade')
async def log_enriched_trade(payload: StrategyPayloadV1):
    trade_id = str(uuid.uuid4())
    data = payload.model_dump_json()
    await redis_client.redis.set(redis_client.ns(f'payload:{trade_id}'), data)
    await redis_client.redis.lpush(redis_client.ns('trades'), trade_id)
<<<<<<< HEAD
    if KAFKA_ENABLED:
        producer = await get_producer()
        await producer.send_and_wait("mcp2.enriched_trades", data.encode())
=======
    try:
        await send_trade(trade_id, payload.model_dump())
    except Exception:
        # Kafka is best-effort; ignore failures
        pass
>>>>>>> f700535c
    return {'id': trade_id}


@router.get('/search_docs', response_model=list[DocRecord])
async def search_docs(q: str = Query(..., alias='query')):
    pool = await get_pool()
    rows = await pool.fetch('SELECT id, content FROM docs WHERE content ILIKE $1', f'%{q}%')
    return [DocRecord(id=row['id'], content=row['content']) for row in rows]


@router.get('/fetch_payload', response_model=StrategyPayloadV1)
async def fetch_payload(id: str):
    data = await redis_client.redis.get(redis_client.ns(f'payload:{id}'))
    if not data:
        raise HTTPException(status_code=404, detail='not found')
    return StrategyPayloadV1.model_validate_json(data)


@router.get('/trades/recent', response_model=list[StrategyPayloadV1])
async def recent_trades(limit: int = 10):
    ids = await redis_client.redis.lrange(redis_client.ns('trades'), 0, limit - 1)
    payloads = []
    for trade_id in ids:
        data = await redis_client.redis.get(redis_client.ns(f'payload:{trade_id}'))
        if data:
            payloads.append(StrategyPayloadV1.model_validate_json(data))
    return payloads<|MERGE_RESOLUTION|>--- conflicted
+++ resolved
@@ -45,17 +45,15 @@
     data = payload.model_dump_json()
     await redis_client.redis.set(redis_client.ns(f'payload:{trade_id}'), data)
     await redis_client.redis.lpush(redis_client.ns('trades'), trade_id)
-<<<<<<< HEAD
     if KAFKA_ENABLED:
         producer = await get_producer()
         await producer.send_and_wait("mcp2.enriched_trades", data.encode())
-=======
+
     try:
         await send_trade(trade_id, payload.model_dump())
     except Exception:
         # Kafka is best-effort; ignore failures
         pass
->>>>>>> f700535c
     return {'id': trade_id}
 
 

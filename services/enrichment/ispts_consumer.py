--- conflicted
+++ resolved
@@ -137,13 +137,12 @@
                     instrument=instrument_pair,
                     timeframe=timeframe,
                 )
-<<<<<<< HEAD
             consumer.commit(msg)
     finally:
         producer.flush()
         consumer.close()
         journal.flush()
-=======
+
                 success = False
                 break
         if success:
@@ -201,7 +200,6 @@
                 timeframe=timeframe,
             )
         consumer.commit(msg)
->>>>>>> 98c0602f
 
 
 if __name__ == "__main__":  # pragma: no cover - service entry point

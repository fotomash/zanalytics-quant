<<<<<<< HEAD
"""Enrichment service modules."""

from . import context_analyzer, fvg_locator, liquidity_engine, predictive_scorer, structure_validator

__all__ = [
    "context_analyzer",
    "fvg_locator",
    "liquidity_engine",
    "predictive_scorer",
    "structure_validator",
]
=======
"""Enrichment service modules.

Aliases are provided for modules whose filenames differ from their import
names in :mod:`services.enrichment.pipeline`.
"""

from __future__ import annotations

import sys

from . import context_analyzer as context
from . import liquidity_engine as liquidity
from . import fvg_locator as fvg
from . import predictive_scorer
from . import structure_validator

# Register aliases so ``import_module`` can load them by name.
sys.modules[__name__ + ".context"] = context
sys.modules[__name__ + ".liquidity"] = liquidity
sys.modules[__name__ + ".fvg"] = fvg

__all__ = [
    "context",
    "liquidity",
    "fvg",
    "predictive_scorer",
    "structure_validator",
]
"""Enrichment service modules."""

from . import liquidity_engine

__all__ = ["liquidity_engine"]
>>>>>>> 0b861673
<|MERGE_RESOLUTION|>--- conflicted
+++ resolved
@@ -1,16 +1,3 @@
-<<<<<<< HEAD
-"""Enrichment service modules."""
-
-from . import context_analyzer, fvg_locator, liquidity_engine, predictive_scorer, structure_validator
-
-__all__ = [
-    "context_analyzer",
-    "fvg_locator",
-    "liquidity_engine",
-    "predictive_scorer",
-    "structure_validator",
-]
-=======
 """Enrichment service modules.
 
 Aliases are provided for modules whose filenames differ from their import
@@ -41,7 +28,15 @@
 ]
 """Enrichment service modules."""
 
+from . import context_analyzer, fvg_locator, liquidity_engine, predictive_scorer, structure_validator
+
+__all__ = [
+    "context_analyzer",
+    "fvg_locator",
+    "liquidity_engine",
+    "predictive_scorer",
+    "structure_validator",
+]
 from . import liquidity_engine
 
-__all__ = ["liquidity_engine"]
->>>>>>> 0b861673
+__all__ = ["liquidity_engine"]
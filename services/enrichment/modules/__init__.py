--- conflicted
+++ resolved
@@ -1,6 +1,4 @@
-<<<<<<< HEAD
 """Enrichment service modules."""
-=======
 """Enrichment service modules.
 
 This package exposes individual enrichment stages used by the enrichment
@@ -9,7 +7,6 @@
 Provides convenient aliases so modules can be loaded by simplified names in
 :mod:`services.enrichment.pipeline`.
 """
->>>>>>> 037406fd
 
 from __future__ import annotations
 
@@ -32,8 +29,4 @@
     "liquidity",
     "predictive_scorer",
     "structure_validator",
-<<<<<<< HEAD
-]
-=======
-]
->>>>>>> 037406fd
+]
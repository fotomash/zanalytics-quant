--- conflicted
+++ resolved
@@ -1,13 +1,10 @@
 """Enrichment service modules.
 
-<<<<<<< HEAD
 This package exposes individual enrichment stages used by the enrichment
 pipeline.  Aliases are registered for modules whose canonical names differ from
 their file names.
-=======
 Provides convenient aliases so modules can be loaded by simplified names in
 :mod:`services.enrichment.pipeline`.
->>>>>>> 383a0c62
 """
 
 from __future__ import annotations

"""Detect harmonic price patterns and optionally upload vectors to Qdrant."""

from __future__ import annotations

import asyncio
import os
from typing import Any, Dict, List

from qdrant_client import QdrantClient

from core.harmonic_processor import HarmonicProcessor as PatternAnalyzer
from enrichment.enrichment_engine import run_data_module
<<<<<<< HEAD
from schemas.payloads import HarmonicResult
=======
from services.mcp2.vector.embeddings import embed
from utils.processors.harmonic import HarmonicProcessor as QdrantUploader


def _pattern_to_text(pattern: Dict[str, Any]) -> str:
    """Return a simple text description of a harmonic pattern."""

    name = pattern.get("pattern", "")
    prz = pattern.get("prz", {})
    confidence = float(pattern.get("confidence", 0.0))
    return f"{name} conf {confidence:.3f} PRZ {prz.get('min')} {prz.get('max')}"
>>>>>>> a70e0b1d


def run(state: Dict[str, Any], config: Dict[str, Any]) -> Dict[str, Any]:
    """Populate ``state`` with harmonic pattern analysis and upload vectors."""


    state = run_data_module(
        state,
        required_cols=("open", "high", "low", "close"),
        engine_factory=lambda: PatternAnalyzer(**config),
    )
    if state.get("status") != "FAIL":
        harmonic = state.get("harmonic")
        if isinstance(harmonic, HarmonicResult):
            harmonic_dict = harmonic.model_dump()
        elif isinstance(harmonic, dict):
            harmonic_dict = harmonic
        else:
            harmonic_dict = {}
        state["harmonic"] = harmonic_dict
        state["HarmonicProcessor"] = harmonic_dict
    return state

    if not config.get("upload"):
        return state

    patterns: List[Dict[str, Any]] = state.get("harmonic_patterns", [])
    if not patterns:
        return state

    vectors = [embed(_pattern_to_text(p)) for p in patterns]
    payloads = [{k: v for k, v in p.items() if k != "points"} for p in patterns]
    ids = list(range(len(patterns)))

    url = os.getenv("QDRANT_URL", "http://localhost:6333")
    api_key = os.getenv("QDRANT_API_KEY")
    client = QdrantClient(url=url, api_key=api_key)
    uploader = QdrantUploader(client, collection_name=config.get("collection", "harmonic"))

    async def _upsert() -> None:
        await uploader.upsert(vectors, payloads, ids)

    asyncio.run(_upsert())
    return state


__all__ = ["run"]
<|MERGE_RESOLUTION|>--- conflicted
+++ resolved
@@ -10,21 +10,8 @@
 
 from core.harmonic_processor import HarmonicProcessor as PatternAnalyzer
 from enrichment.enrichment_engine import run_data_module
-<<<<<<< HEAD
 from schemas.payloads import HarmonicResult
-=======
-from services.mcp2.vector.embeddings import embed
-from utils.processors.harmonic import HarmonicProcessor as QdrantUploader
 
-
-def _pattern_to_text(pattern: Dict[str, Any]) -> str:
-    """Return a simple text description of a harmonic pattern."""
-
-    name = pattern.get("pattern", "")
-    prz = pattern.get("prz", {})
-    confidence = float(pattern.get("confidence", 0.0))
-    return f"{name} conf {confidence:.3f} PRZ {prz.get('min')} {prz.get('max')}"
->>>>>>> a70e0b1d
 
 
 def run(state: Dict[str, Any], config: Dict[str, Any]) -> Dict[str, Any]:

--- conflicted
+++ resolved
@@ -28,8 +28,6 @@
     tick = incoming.model_dump()
     try:
         payload: UnifiedAnalysisPayloadV1 = build_unified_analysis(tick)
-<<<<<<< HEAD
-=======
         score = payload.predictive_analysis.scorer.maturity_score
         if score >= 0.85:
             data = tick.get("data", {})
@@ -41,7 +39,6 @@
                 "payload_id": str(uuid.uuid4()),
             }
             ctx["redis"].publish("telegram-alerts", json.dumps(alert))
->>>>>>> 2d643d2b
         serialized = payload.model_dump_json().encode("utf-8")
         ctx["producer"].produce("enriched-analysis-payloads", value=serialized)
         decision = "produced_payload"

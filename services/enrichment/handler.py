from typing import Any, Dict

from confluent_kafka import Message
from pydantic import ValidationError

from utils.analysis_engines import build_unified_analysis
from schemas.behavioral import AnalysisPayload
from schemas import UnifiedAnalysisPayloadV1


def on_message(ctx: Dict[str, Any], msg: Message) -> None:
    """Process a single Kafka message and produce a full analysis payload.

    The enriched payload conforms to :class:`~schemas.payloads.UnifiedAnalysisPayloadV1`
    and includes both ``predictive_analysis`` and ``ispts_pipeline`` details.
    """
    try:
        incoming = AnalysisPayload.model_validate_json(
            msg.value().decode("utf-8")
        )
    except ValidationError as exc:
        print(f"payload validation error: {exc}")
        ctx["consumer"].commit(msg)
        return

    tick = incoming.model_dump()
    try:
<<<<<<< HEAD
        payload = build_unified_analysis(tick)
        ctx["producer"].produce(
            ctx["enriched_topic"], value=payload.model_dump_json().encode("utf-8")
        )
=======
        payload: UnifiedAnalysisPayloadV1 = build_unified_analysis(tick)
        serialized = payload.model_dump_json().encode("utf-8")
        ctx["producer"].produce("enriched-analysis-payloads", value=serialized)
>>>>>>> 07c690e7
        decision = "produced_payload"
    except Exception as e:  # pragma: no cover - log and continue
        print(f"analysis error: {e}")
        decision = f"error: {e}"
    ctx["journal"].append(
        action="enrich_tick",
        decision=decision,
        instrument=ctx.get("instrument_pair"),
        timeframe=ctx.get("timeframe"),
    )
    ctx["consumer"].commit(msg)<|MERGE_RESOLUTION|>--- conflicted
+++ resolved
@@ -25,16 +25,9 @@
 
     tick = incoming.model_dump()
     try:
-<<<<<<< HEAD
-        payload = build_unified_analysis(tick)
-        ctx["producer"].produce(
-            ctx["enriched_topic"], value=payload.model_dump_json().encode("utf-8")
-        )
-=======
         payload: UnifiedAnalysisPayloadV1 = build_unified_analysis(tick)
         serialized = payload.model_dump_json().encode("utf-8")
         ctx["producer"].produce("enriched-analysis-payloads", value=serialized)
->>>>>>> 07c690e7
         decision = "produced_payload"
     except Exception as e:  # pragma: no cover - log and continue
         print(f"analysis error: {e}")

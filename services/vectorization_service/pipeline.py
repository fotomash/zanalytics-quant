--- conflicted
+++ resolved
@@ -3,7 +3,6 @@
 from typing import Any, Dict
 
 import numpy as np
-<<<<<<< HEAD
 
 
 def process_payload(payload: Dict[str, Any]) -> np.ndarray:
@@ -34,7 +33,6 @@
 
     # Placeholder vectorization logic: represent text by its length.
     return np.array([len(text)], dtype=float)
-=======
 from sklearn.feature_extraction.text import TfidfVectorizer
 
 # Lazily initialised global vectorizer
@@ -68,5 +66,4 @@
         _VECTORIZER.fit([text])
 
     embedding = _VECTORIZER.transform([text]).toarray()
-    return np.asarray(embedding).flatten()
->>>>>>> 01f428ff
+    return np.asarray(embedding).flatten()
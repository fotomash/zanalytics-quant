"""Simple vectorization pipeline."""

from typing import Any, Dict

import numpy as np

<<<<<<< HEAD
from services.mcp2.vector.embeddings import embed


def process_payload(payload: Dict[str, Any]) -> np.ndarray:
    """Return an embedding for a given payload.
=======

def process_payload(payload: Dict[str, Any]) -> np.ndarray:
    """Process a single analysis payload.

    Validates the input payload and converts the ``text`` field into a dummy
    vector. The function raises :class:`ValueError` if the payload is not a
    dictionary or does not contain a non-empty ``text`` key. Exceptions are
    allowed to propagate so that they can be handled upstream.

    Returns
    -------
    numpy.ndarray
        A one-dimensional array containing the length of the provided text.

    Raises
    ------
    ValueError
        If ``payload`` is not a ``dict`` or ``text`` is missing/empty.
    """

    if not isinstance(payload, dict):
        raise ValueError("Payload must be a dictionary containing a 'text' key.")

    text = payload.get("text")
    if not isinstance(text, str) or not text.strip():
        raise ValueError("Payload must include a non-empty 'text' key.")

    # Placeholder vectorization logic: represent text by its length.
    return np.array([len(text)], dtype=float)
from sklearn.feature_extraction.text import TfidfVectorizer

# Lazily initialised global vectorizer
_VECTORIZER: TfidfVectorizer | None = None


def process_payload(payload: Dict[str, Any]) -> np.ndarray:
    """Transform payload text into a TF-IDF embedding.
>>>>>>> 7a438049

    Parameters
    ----------
    payload:
<<<<<<< HEAD
        A mapping that **must** contain a ``text`` field. The text will be
        embedded using :func:`services.mcp2.vector.embeddings.embed`.

    Returns
    -------
    numpy.ndarray
        The embedding represented as a 1‑D numpy array.

    Raises
    ------
    ValueError
        If the payload does not include a ``text`` field.
    """

    if "text" not in payload or payload["text"] is None:
        raise ValueError("payload must contain a 'text' field")

    text = str(payload["text"])
    embedding = embed(text)
    return np.asarray(embedding, dtype=float)
=======
        Dictionary containing a ``"text"`` field with the document to embed.

    Returns
    -------
    np.ndarray
        TF-IDF embedding of the provided text.
    """

    if "text" not in payload:
        raise KeyError("payload must contain a 'text' field")

    text = payload["text"]
    if not isinstance(text, str):
        raise TypeError("'text' field must be of type str")

    global _VECTORIZER
    if _VECTORIZER is None:
        _VECTORIZER = TfidfVectorizer()
        _VECTORIZER.fit([text])

    embedding = _VECTORIZER.transform([text]).toarray()
    return np.asarray(embedding).flatten()
>>>>>>> 7a438049
<|MERGE_RESOLUTION|>--- conflicted
+++ resolved
@@ -4,13 +4,12 @@
 
 import numpy as np
 
-<<<<<<< HEAD
 from services.mcp2.vector.embeddings import embed
 
 
 def process_payload(payload: Dict[str, Any]) -> np.ndarray:
     """Return an embedding for a given payload.
-=======
+
 
 def process_payload(payload: Dict[str, Any]) -> np.ndarray:
     """Process a single analysis payload.
@@ -48,12 +47,10 @@
 
 def process_payload(payload: Dict[str, Any]) -> np.ndarray:
     """Transform payload text into a TF-IDF embedding.
->>>>>>> 7a438049
 
     Parameters
     ----------
     payload:
-<<<<<<< HEAD
         A mapping that **must** contain a ``text`` field. The text will be
         embedded using :func:`services.mcp2.vector.embeddings.embed`.
 
@@ -74,7 +71,7 @@
     text = str(payload["text"])
     embedding = embed(text)
     return np.asarray(embedding, dtype=float)
-=======
+
         Dictionary containing a ``"text"`` field with the document to embed.
 
     Returns
@@ -96,5 +93,4 @@
         _VECTORIZER.fit([text])
 
     embedding = _VECTORIZER.transform([text]).toarray()
-    return np.asarray(embedding).flatten()
->>>>>>> 7a438049
+    return np.asarray(embedding).flatten()
"""Simple vectorization pipeline.

<<<<<<< HEAD
=======
This module exposes a single :func:`process_payload` function that converts the
``"text"`` field of an input mapping into an embedding vector using the
``embed`` helper from :mod:`services.mcp2.vector.embeddings`.
"""

from __future__ import annotations

>>>>>>> 0f6977e3
from typing import Any, Dict

import numpy as np

from services.mcp2.vector.embeddings import embed


def process_payload(payload: Dict[str, Any]) -> np.ndarray:
    """Convert the payload's text into an embedding vector.

    Parameters
    ----------
    payload:
<<<<<<< HEAD
        Mapping that must contain a ``"text"`` field.
=======
        Mapping that **must** contain a non-empty ``"text"`` field.
>>>>>>> 0f6977e3

    Returns
    -------
    numpy.ndarray
        The embedding represented as a 1‑D array of floats.

    Raises
    ------
<<<<<<< HEAD
    KeyError
        If ``payload`` lacks a ``"text"`` field.
    TypeError
        If the ``"text"`` field is not a string.
    """

    if "text" not in payload:
        raise KeyError("payload must contain a 'text' field")

    text = payload["text"]
    if not isinstance(text, str):
        raise TypeError("'text' field must be of type str")

    embedding = embed(text)
    return np.asarray(embedding, dtype=float)
=======
    ValueError
        If ``payload`` is not a dictionary or does not contain a valid
        ``"text"`` entry.
    """

    if not isinstance(payload, dict):
        raise ValueError("Payload must be a dictionary containing a 'text' key.")

    text = payload.get("text")
    if not isinstance(text, str) or not text.strip():
        raise ValueError("Payload must include a non-empty 'text' key.")

    return np.asarray(embed(text), dtype=float)
>>>>>>> 0f6977e3


__all__ = ["process_payload"]
<|MERGE_RESOLUTION|>--- conflicted
+++ resolved
@@ -1,7 +1,6 @@
 """Simple vectorization pipeline.
 
-<<<<<<< HEAD
-=======
+
 This module exposes a single :func:`process_payload` function that converts the
 ``"text"`` field of an input mapping into an embedding vector using the
 ``embed`` helper from :mod:`services.mcp2.vector.embeddings`.
@@ -9,7 +8,6 @@
 
 from __future__ import annotations
 
->>>>>>> 0f6977e3
 from typing import Any, Dict
 
 import numpy as np
@@ -23,11 +21,9 @@
     Parameters
     ----------
     payload:
-<<<<<<< HEAD
         Mapping that must contain a ``"text"`` field.
-=======
+
         Mapping that **must** contain a non-empty ``"text"`` field.
->>>>>>> 0f6977e3
 
     Returns
     -------
@@ -36,7 +32,6 @@
 
     Raises
     ------
-<<<<<<< HEAD
     KeyError
         If ``payload`` lacks a ``"text"`` field.
     TypeError
@@ -52,7 +47,6 @@
 
     embedding = embed(text)
     return np.asarray(embedding, dtype=float)
-=======
     ValueError
         If ``payload`` is not a dictionary or does not contain a valid
         ``"text"`` entry.
@@ -66,7 +60,9 @@
         raise ValueError("Payload must include a non-empty 'text' key.")
 
     return np.asarray(embed(text), dtype=float)
->>>>>>> 0f6977e3
 
 
 __all__ = ["process_payload"]
+
+
+__all__ = ["process_payload"]

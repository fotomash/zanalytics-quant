"""Simple vectorization pipeline."""

from typing import Any, Dict

import numpy as np
<<<<<<< HEAD
from sklearn.feature_extraction.text import TfidfVectorizer

# Lazily initialised global vectorizer
_VECTORIZER: TfidfVectorizer | None = None


def process_payload(payload: Dict[str, Any]) -> np.ndarray:
    """Transform payload text into a TF-IDF embedding.
=======

from services.mcp2.vector.embeddings import embed


def process_payload(payload: Dict[str, Any]) -> np.ndarray:
    """Convert the payload's text into an embedding vector.
>>>>>>> aa29ed59

    Parameters
    ----------
    payload:
<<<<<<< HEAD
        Dictionary containing a ``"text"`` field with the document to embed.

    Returns
    -------
    np.ndarray
        TF-IDF embedding of the provided text.

    Raises
    ------
    KeyError
        If ``payload`` lacks a ``"text"`` field.
    TypeError
        If the ``"text"`` field is not a string.
    """

    if "text" not in payload:
        raise KeyError("payload must contain a 'text' field")

    text = payload["text"]
    if not isinstance(text, str):
        raise TypeError("'text' field must be of type str")

    global _VECTORIZER
    if _VECTORIZER is None:
        _VECTORIZER = TfidfVectorizer()
        _VECTORIZER.fit([text])

    embedding = _VECTORIZER.transform([text]).toarray()
    return np.asarray(embedding).flatten()
=======
        Mapping that **must** contain a non-empty ``"text"`` field.

    Returns
    -------
    numpy.ndarray
        The embedding represented as a 1‑D array of floats.

    Raises
    ------
    ValueError
        If ``payload`` is not a dictionary or does not contain a valid
        ``"text"`` entry.
    """

    if not isinstance(payload, dict):
        raise ValueError("Payload must be a dictionary containing a 'text' key.")

    text = payload.get("text")
    if not isinstance(text, str) or not text.strip():
        raise ValueError("Payload must include a non-empty 'text' key.")

    embedding = embed(text)
    return np.asarray(embedding, dtype=float)
>>>>>>> aa29ed59
<|MERGE_RESOLUTION|>--- conflicted
+++ resolved
@@ -3,7 +3,6 @@
 from typing import Any, Dict
 
 import numpy as np
-<<<<<<< HEAD
 from sklearn.feature_extraction.text import TfidfVectorizer
 
 # Lazily initialised global vectorizer
@@ -12,19 +11,16 @@
 
 def process_payload(payload: Dict[str, Any]) -> np.ndarray:
     """Transform payload text into a TF-IDF embedding.
-=======
 
 from services.mcp2.vector.embeddings import embed
 
 
 def process_payload(payload: Dict[str, Any]) -> np.ndarray:
     """Convert the payload's text into an embedding vector.
->>>>>>> aa29ed59
 
     Parameters
     ----------
     payload:
-<<<<<<< HEAD
         Dictionary containing a ``"text"`` field with the document to embed.
 
     Returns
@@ -54,7 +50,6 @@
 
     embedding = _VECTORIZER.transform([text]).toarray()
     return np.asarray(embedding).flatten()
-=======
         Mapping that **must** contain a non-empty ``"text"`` field.
 
     Returns
@@ -78,4 +73,3 @@
 
     embedding = embed(text)
     return np.asarray(embedding, dtype=float)
->>>>>>> aa29ed59

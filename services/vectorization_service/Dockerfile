--- conflicted
+++ resolved
@@ -4,10 +4,7 @@
 
 COPY requirements.txt /app/requirements.txt
 RUN pip install --no-cache-dir -r /app/requirements.txt
-<<<<<<< HEAD
 
-=======
->>>>>>> 88a6309b
 COPY . /app
 
 CMD ["python", "main.py"]
--- conflicted
+++ resolved
@@ -15,11 +15,8 @@
 try:
     from redis import asyncio as redis_asyncio
 except Exception:  # pragma: no cover - redis optional
-<<<<<<< HEAD
     redis_asyncio = None
-=======
-    redis_asyncio = None  # type: ignore
->>>>>>> 09e27332
+
 
 # ---------------------------------------------------------------------------
 # Environment variables
@@ -51,17 +48,11 @@
 intents.message_content = True
 bot = commands.Bot(command_prefix="!", intents=intents)
 
-<<<<<<< HEAD
 _redis: Optional[redis_asyncio.Redis] = None  # type: ignore[attr-defined]
 
 
 async def get_redis() -> Optional[redis_asyncio.Redis]:  # type: ignore[attr-defined]
-=======
-_redis: Optional[redis_asyncio.Redis] = None  # type: ignore[name-defined]
 
-
-async def get_redis() -> Optional[redis_asyncio.Redis]:
->>>>>>> 09e27332
     global _redis
     if _redis is None and redis_asyncio:
         try:

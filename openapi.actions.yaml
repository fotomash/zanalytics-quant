openapi: 3.1.0
info:
  title: Zanalytics Pulse – Actions Bus (Slim)
  version: 0.1.1
  description: |
    Slim spec for agent-facing Actions routed via a single endpoint.
    Keeps the main API under the 30‑operation cap while exposing core verbs.
servers:
<<<<<<< HEAD
  - url: https://django2.zanalytics.app
paths:
  /api/v1/actions/read:
    get:
      operationId: getActionsRead
      summary: Read action descriptors
      parameters:
        - name: name
          in: query
          schema: { type: string }
          description: Single action name (e.g., session_boot)
        - name: group
          in: query
          schema: { type: string }
          description: Action group/namespace (e.g., whisperer)
        - name: keys
          in: query
          schema:
            type: string
            description: Comma-separated list of action names
      responses:
        "200":
          description: OK
          content:
            application/json:
              schema:
                type: object
                properties:
                  items:
                    type: array
                    items:
                      type: object
                      properties:
                        name:   { type: string }
                        version:{ type: string }
                        type:   { type: string, enum: [read, query, execute] }
                        schema: { type: object, additionalProperties: true }
                        meta:   { type: object, additionalProperties: true }

  /api/v1/actions/query:
    post:
=======
  - url: https://mcp2.zanalytics.app
x-openai:
  trusted: true
  permissions:
    - domain: mcp2.zanalytics.app
      always_allow: true
  scopes:
    - read
    - write
    - execute
paths:
  /api/v1/actions/query:
    post:
      summary: Execute an action
      description: |
        Supported verbs: whisper_suggest, session_boot, state_snapshot, trades_recent,
        trades_history_mt5, account_info, account_positions, account_risk, equity_today,
        pulse_status, market_snapshot, market_symbols, liquidity_map, opportunity_priority_items, position_open, position_close, position_modify.
>>>>>>> 882932da
      operationId: postActionsQuery
      summary: Execute a query-style action and return data
      requestBody:
        required: true
        content:
          application/json:
            schema:
              type: object
              required: [type]
              properties:
                type:
                  type: string
                  description: Action name (e.g., session_boot)
                payload:
                  type: object
                  additionalProperties: true
      responses:
        "200":
          description: OK
          content:
            application/json:
              schema:
<<<<<<< HEAD
                type: object
                properties:
                  ok: { type: boolean }
                  action: { type: string }
                  data:
                    type: object
                    additionalProperties: true
=======
                oneOf:
                  - $ref: '#/components/schemas/WhisperSuggestResponse'
                  - type: array
                    description: trades_recent result
                    items:
                      $ref: '#/components/schemas/TradeItem'
                  - $ref: '#/components/schemas/SessionBootResponse'
                  - type: array
                    description: trades_history_mt5 result
                    items:
                      $ref: '#/components/schemas/TradeHistoryItem'
                  - $ref: '#/components/schemas/PositionActionResponse'
        '400': { description: Bad Request }
        '500': { description: Server Error }

  /api/v1/positions/close:
    post:
      summary: Close an existing open position (full or partial)
      operationId: postPositionClose
      requestBody:
        required: true
        content:
          application/json:
            schema:
              $ref: '#/components/schemas/PositionClosePayload'
            examples:
              close_half:
                summary: Close half of a position
                value:
                  ticket: 302402468
                  fraction: 0.5
              close_full:
                summary: Close a position entirely
                value:
                  ticket: 302402468
      responses:
        '200':
          description: OK
          content:
            application/json:
              schema:
                $ref: '#/components/schemas/PositionActionResponse'
        '400': { description: Bad Request }
        '404': { description: Not Found }
        '500': { description: Server Error }

  /api/v1/positions/hedge:
    post:
      summary: Open an opposite hedge for an existing position
      operationId: postPositionHedge
      requestBody:
        required: true
        content:
          application/json:
            schema:
              $ref: '#/components/schemas/PositionHedgePayload'
            examples:
              hedge_full:
                summary: Hedge a position with full size
                value:
                  ticket: 302402468
              hedge_partial:
                summary: Hedge a position with specified volume
                value:
                  ticket: 302402468
                  volume: 0.1
      responses:
        '200':
          description: OK
          content:
            application/json:
              schema:
                $ref: '#/components/schemas/PositionActionResponse'
        '400': { description: Bad Request }
        '404': { description: Not Found }
        '500': { description: Server Error }

  /api/v1/positions/modify:
    post:
      summary: Modify an existing open position (SL/TP)
      operationId: postPositionModify
      requestBody:
        required: true
        content:
          application/json:
            schema:
              $ref: '#/components/schemas/PositionModifyPayload'
            examples:
              modify_sl_only:
                summary: Set/modify stop loss only
                value:
                  ticket: 302402468
                  sl: 147.445
              modify_sl_tp:
                summary: Set/modify stop loss and take profit
                value:
                  ticket: 302402468
                  sl: 147.445
                  tp: 148.250
      responses:
        '200':
          description: OK
          content:
            application/json:
              schema:
                $ref: '#/components/schemas/PositionActionResponse'
        '400': { description: Bad Request }
        '404': { description: Not Found }
        '500': { description: Server Error }

  /api/v1/positions/{ticket}/modify:
    post:
      summary: Modify an existing open position by ticket (SL/TP)
      operationId: postPositionModifyByTicket
      parameters:
        - in: path
          name: ticket
          required: true
          schema: { type: integer }
      requestBody:
        required: true
        content:
          application/json:
            schema:
              type: object
              properties:
                sl: { type: number, nullable: true }
                tp: { type: number, nullable: true }
              anyOf:
                - required: [sl]
                - required: [tp]
            examples:
              modify_sl_only:
                summary: Set/modify stop loss only
                value:
                  sl: 147.445
              modify_sl_tp:
                summary: Set/modify stop loss and take profit
                value:
                  sl: 147.445
                  tp: 148.250
      responses:
        '200':
          description: OK
          content:
            application/json:
              schema:
                $ref: '#/components/schemas/PositionActionResponse'
        '400': { description: Bad Request }
        '404': { description: Not Found }
        '500': { description: Server Error }

  /trade/open:
    post:
      summary: Open a new trading position
      operationId: postTradeOpen
      requestBody:
        required: true
        content:
          application/json:
            schema:
              $ref: '#/components/schemas/PositionOpenPayload'
      responses:
        '200':
          description: OK
          content:
            application/json:
              schema:
                $ref: '#/components/schemas/PositionActionResponse'
        '400': { description: Bad Request }
        '500': { description: Server Error }

  /trade/close:
    post:
      summary: Close an existing trading position
      operationId: postTradeClose
      requestBody:
        required: true
        content:
          application/json:
            schema:
              $ref: '#/components/schemas/PositionClosePayload'
      responses:
        '200':
          description: OK
          content:
            application/json:
              schema:
                $ref: '#/components/schemas/PositionActionResponse'
        '400': { description: Bad Request }
        '404': { description: Not Found }
        '500': { description: Server Error }

  /trade/modify:
    post:
      summary: Modify stop-loss or take-profit for a position
      operationId: postTradeModify
      requestBody:
        required: true
        content:
          application/json:
            schema:
              $ref: '#/components/schemas/PositionModifyPayload'
      responses:
        '200':
          description: OK
          content:
            application/json:
              schema:
                $ref: '#/components/schemas/PositionActionResponse'
        '400': { description: Bad Request }
        '404': { description: Not Found }
        '500': { description: Server Error }

  /api/v1/mcp2/authenticate:
    post:
      summary: Authenticate session via MCP2
      operationId: postMcp2Authenticate
      requestBody:
        required: true
        content:
          application/json:
            schema:
              type: object
              properties:
                token:
                  type: string
      responses:
        '200':
          description: Session valid
          content:
            application/json:
              schema:
                type: object
                properties:
                  status:
                    type: string
                    example: authenticated

components:
  schemas:
    ActionQuery:
      description: Polymorphic action request selected by the 'type' discriminator.
      oneOf:
        - $ref: '#/components/schemas/PositionOpenRequest'
        - $ref: '#/components/schemas/PositionCloseRequest'
        - $ref: '#/components/schemas/PositionModifyRequest'
        - $ref: '#/components/schemas/PositionHedgeRequest'
        - $ref: '#/components/schemas/SessionBootRequest'
        - $ref: '#/components/schemas/StateSnapshotRequest'
        - $ref: '#/components/schemas/TradesRecentRequest'
        - $ref: '#/components/schemas/TradesHistoryMt5Request'
        - $ref: '#/components/schemas/AccountInfoRequest'
        - $ref: '#/components/schemas/AccountPositionsRequest'
        - $ref: '#/components/schemas/AccountRiskRequest'
        - $ref: '#/components/schemas/EquityTodayRequest'
        - $ref: '#/components/schemas/PulseStatusRequest'
        - $ref: '#/components/schemas/MarketMiniRequest'
        - $ref: '#/components/schemas/MarketSymbolsRequest'
        - $ref: '#/components/schemas/MarketCalendarNextRequest'
        - $ref: '#/components/schemas/MarketRegimeRequest'
        - $ref: '#/components/schemas/LiquidityMapRequest'
        - $ref: '#/components/schemas/OpportunityPriorityItemsRequest'
        - $ref: '#/components/schemas/JournalRecentRequest'
        - $ref: '#/components/schemas/JournalAppendRequest'
        - $ref: '#/components/schemas/BehaviorEventsRequest'
        - $ref: '#/components/schemas/WhisperSuggestRequest'
      discriminator:
        propertyName: type
        mapping:
          position_open: '#/components/schemas/PositionOpenRequest'
          position_close: '#/components/schemas/PositionCloseRequest'
          position_modify: '#/components/schemas/PositionModifyRequest'
          position_hedge: '#/components/schemas/PositionHedgeRequest'
          session_boot: '#/components/schemas/SessionBootRequest'
          state_snapshot: '#/components/schemas/StateSnapshotRequest'
          trades_recent: '#/components/schemas/TradesRecentRequest'
          trades_history_mt5: '#/components/schemas/TradesHistoryMt5Request'
          account_info: '#/components/schemas/AccountInfoRequest'
          account_positions: '#/components/schemas/AccountPositionsRequest'
          account_risk: '#/components/schemas/AccountRiskRequest'
          equity_today: '#/components/schemas/EquityTodayRequest'
          pulse_status: '#/components/schemas/PulseStatusRequest'
          market_mini: '#/components/schemas/MarketMiniRequest'
          market_snapshot: '#/components/schemas/MarketMiniRequest'
          market_symbols: '#/components/schemas/MarketSymbolsRequest'
          market_calendar_next: '#/components/schemas/MarketCalendarNextRequest'
          market_regime: '#/components/schemas/MarketRegimeRequest'
          liquidity_map: '#/components/schemas/LiquidityMapRequest'
          opportunity_priority_items: '#/components/schemas/OpportunityPriorityItemsRequest'
          journal_recent: '#/components/schemas/JournalRecentRequest'
          journal_append: '#/components/schemas/JournalAppendRequest'
          behavior_events: '#/components/schemas/BehaviorEventsRequest'
          whisper_suggest: '#/components/schemas/WhisperSuggestRequest'

    ActionQueryRequest:
      type: object
      required: [type]
      properties:
        type:
          type: string
          description: Action verb
          enum: [
            whisper_suggest,
            session_boot,
            state_snapshot,
            trades_recent,
            trades_history_mt5,
            account_info,
            account_positions,
            account_risk,
            equity_today,
            pulse_status,
            market_mini,
            market_snapshot,
            market_symbols,
            market_calendar_next,
            market_regime,
            liquidity_map,
            opportunity_priority_items,
            journal_recent,
            journal_append,
            behavior_events,
            position_open,
            position_close,
            position_modify,
            position_hedge
          ]
        payload:
          description: Action-specific parameters (varies by verb)
          oneOf:
            - $ref: '#/components/schemas/PositionClosePayload'
            - $ref: '#/components/schemas/PositionOpenPayload'
            - $ref: '#/components/schemas/PositionModifyPayload'
            - $ref: '#/components/schemas/PositionHedgePayload'
            - $ref: '#/components/schemas/SessionBootPayload'
            - $ref: '#/components/schemas/TradesRecentPayload'
            - $ref: '#/components/schemas/TradesHistoryMt5Payload'
            - $ref: '#/components/schemas/MarketCalendarNextPayload'
            - $ref: '#/components/schemas/LiquidityMapPayload'
            - $ref: '#/components/schemas/OpportunityPriorityItemsPayload'
            - $ref: '#/components/schemas/PulseStatusPayload'
            - $ref: '#/components/schemas/JournalRecentPayload'
            - $ref: '#/components/schemas/JournalAppendPayload'
            - $ref: '#/components/schemas/WhisperSuggestPayload'
            - type: object
              additionalProperties: true
              description: Generic object for verbs that take no parameters

    # ----- Request variants (typed by 'type') -----
    PositionOpenRequest:
      type: object
      required: [type, payload]
      properties:
        type: { type: string, const: position_open }
        payload: { $ref: '#/components/schemas/PositionOpenPayload' }

    PositionCloseRequest:
      type: object
      required: [type, payload]
      properties:
        type: { type: string, const: position_close }
        payload: { $ref: '#/components/schemas/PositionClosePayload' }

    PositionModifyRequest:
      type: object
      required: [type, payload]
      properties:
        type: { type: string, const: position_modify }
        payload: { $ref: '#/components/schemas/PositionModifyPayload' }

    PositionHedgeRequest:
      type: object
      required: [type, payload]
      properties:
        type: { type: string, const: position_hedge }
        payload: { $ref: '#/components/schemas/PositionHedgePayload' }

    SessionBootRequest:
      type: object
      required: [type]
      properties:
        type: { type: string, const: session_boot }
        payload: { $ref: '#/components/schemas/SessionBootPayload' }

    StateSnapshotRequest:
      type: object
      required: [type]
      properties:
        type: { type: string, const: state_snapshot }
        payload: { type: object, additionalProperties: false }

    TradesRecentRequest:
      type: object
      required: [type]
      properties:
        type: { type: string, const: trades_recent }
        payload: { $ref: '#/components/schemas/TradesRecentPayload' }

    TradesHistoryMt5Request:
      type: object
      required: [type]
      properties:
        type: { type: string, const: trades_history_mt5 }
        payload: { $ref: '#/components/schemas/TradesHistoryMt5Payload' }

    AccountInfoRequest:
      type: object
      required: [type]
      properties:
        type: { type: string, const: account_info }
        payload: { type: object, additionalProperties: false }

    AccountPositionsRequest:
      type: object
      required: [type]
      properties:
        type: { type: string, const: account_positions }
        payload: { type: object, additionalProperties: false }

    AccountRiskRequest:
      type: object
      required: [type]
      properties:
        type: { type: string, const: account_risk }
        payload: { type: object, additionalProperties: false }
    EquityTodayRequest:
      type: object
      required: [type]
      properties:
        type: { type: string, const: equity_today }
        payload: { type: object, additionalProperties: false }

    PulseStatusRequest:
      type: object
      required: [type, payload]
      properties:
        type: { type: string, const: pulse_status }
        payload: { $ref: '#/components/schemas/PulseStatusPayload' }

    MarketMiniRequest:
      type: object
      required: [type]
      properties:
        type: { type: string, const: market_mini }
        payload: { type: object, additionalProperties: false }

    MarketSymbolsRequest:
      type: object
      required: [type]
      properties:
        type: { type: string, const: market_symbols }
        payload: { type: object, additionalProperties: false }

    MarketCalendarNextRequest:
      type: object
      required: [type]
      properties:
        type: { type: string, const: market_calendar_next }
        payload: { $ref: '#/components/schemas/MarketCalendarNextPayload' }

    MarketRegimeRequest:
      type: object
      required: [type]
      properties:
        type: { type: string, const: market_regime }
        payload: { type: object, additionalProperties: false }

    LiquidityMapRequest:
      type: object
      required: [type]
      properties:
        type: { type: string, const: liquidity_map }
        payload: { $ref: '#/components/schemas/LiquidityMapPayload' }

    OpportunityPriorityItemsRequest:
      type: object
      required: [type]
      properties:
        type: { type: string, const: opportunity_priority_items }
        payload: { $ref: '#/components/schemas/OpportunityPriorityItemsPayload' }

    JournalRecentRequest:
      type: object
      required: [type]
      properties:
        type: { type: string, const: journal_recent }
        payload: { $ref: '#/components/schemas/JournalRecentPayload' }
    JournalAppendRequest:
      type: object
      required: [type, payload]
      properties:
        type: { type: string, const: journal_append }
        payload: { $ref: '#/components/schemas/JournalAppendPayload' }

    BehaviorEventsRequest:
      type: object
      required: [type]
      properties:
        type: { type: string, const: behavior_events }
        payload: { type: object, additionalProperties: false }

    WhisperSuggestRequest:
      type: object
      required: [type]
      properties:
        type: { type: string, const: whisper_suggest }
        payload: { $ref: '#/components/schemas/WhisperSuggestPayload' }

    # ----- Payload schemas -----
    PositionOpenPayload:
      type: object
      required: [symbol, volume, side]
      properties:
        symbol: { type: string }
        volume: { type: number }
        side: { type: string, enum: [buy, sell] }
        sl: { type: number, nullable: true }
        tp: { type: number, nullable: true }
        comment: { type: string, nullable: true }

    PositionClosePayload:
      type: object
      required: [ticket]
      properties:
        ticket: { type: integer }
        fraction: { type: number, minimum: 0.01, maximum: 1.0, nullable: true }
        volume: { type: number, nullable: true }
      anyOf:
        - required: [fraction]
        - required: [volume]
        - properties: { }

    PositionModifyPayload:
      type: object
      required: [ticket]
      properties:
        ticket: { type: integer }
        sl: { type: number, nullable: true }
        tp: { type: number, nullable: true }
      anyOf:
        - required: [sl]
        - required: [tp]

    PositionHedgePayload:
      type: object
      required: [ticket]
      properties:
        ticket: { type: integer }
        volume: { type: number, nullable: true }

    SessionBootPayload:
      type: object
      properties:
        limit_trades: { type: integer, minimum: 1, maximum: 100 }
        include_positions: { type: boolean }
        include_equity: { type: boolean }
        include_risk: { type: boolean }

    TradesRecentPayload:
      type: object
      properties:
        limit: { type: integer, minimum: 1, maximum: 1000 }

    TradesHistoryMt5Payload:
      type: object
      properties:
        symbol: { type: string, nullable: true }
        date_from: { type: string, format: date, nullable: true }
        date_to: { type: string, format: date, nullable: true }
        pnl_min: { type: number, nullable: true }
        pnl_max: { type: number, nullable: true }

    MarketCalendarNextPayload:
      type: object
      properties:
        limit: { type: integer, minimum: 1, maximum: 50 }

    LiquidityMapPayload:
      type: object
      properties:
        symbol: { type: string, nullable: true }
        timeframe: { type: string, nullable: true, example: 'M5' }
    OpportunityPriorityItemsPayload:
      type: object
      properties:
        candidates: { type: array, items: { type: object } }
        symbols: { type: array, items: { type: string } }
        constraints: { type: object, additionalProperties: true }

    PulseStatusPayload:
      type: object
      required: [symbol]
      properties:
        symbol: { type: string }

    JournalRecentPayload:
      type: object
      properties:
        limit: { type: integer, minimum: 1, maximum: 200 }

    JournalAppendPayload:
      type: object
      required: [trade_id]
      properties:
        trade_id: { type: integer }
        kind: { type: string, enum: [ENTRY, CLOSE, PARTIAL_CLOSE, HEDGE, ORDER_MODIFY], nullable: true }
        text: { type: string, nullable: true }
        tags: { type: array, items: { type: string } }
        meta: { type: object, additionalProperties: true }

    WhisperSuggestPayload:
      type: object
      properties:
        user_id: { type: string, nullable: true }
        symbol: { type: string, nullable: true }

    WhisperSuggestResponse:
      type: object
      properties:
        message: { type: string, nullable: true }
        heuristics:
          type: array
          items:
            type: object
            description: Serialized heuristic whispers
        meta:
          type: object
          properties:
            user_id: { type: string }
            symbol: { type: string }

    TradeItem:
      type: object
      properties:
        id: { type: integer }
        ts_open: { type: string, nullable: true }
        ts_close: { type: string, nullable: true }
        symbol: { type: string }
        side: { type: string, nullable: true }
        entry: { type: number, nullable: true }
        exit: { type: number, nullable: true }
        pnl: { type: number, nullable: true }
        rr: { type: number, nullable: true }
        strategy: { type: string, nullable: true }
        session: { type: string, nullable: true }

    SessionBootResponse:
      type: object
      description: Composite boot snapshot for LLM initialization
      properties:
        trades:
          type: array
          items: { $ref: '#/components/schemas/TradeItem' }
        positions:
          type: array
          items:
            type: object
            additionalProperties: true
        equity:
          type: object
          nullable: true
          properties:
            balance_usd: { type: number, nullable: true }
            pnl_ytd_pct: { type: number, nullable: true }
            drawdown_pct: { type: number, nullable: true }
        risk:
          type: object
          nullable: true
          properties:
            daily_profit_pct: { type: number, nullable: true }
            daily_risk_pct: { type: number, nullable: true }
            used_pct: { type: number, nullable: true }
            exposure_pct: { type: number, nullable: true }

    TradeHistoryItem:
      type: object
      properties:
        id: { type: string }
        ts: { type: string, nullable: true }
        symbol: { type: string }
        direction: { type: string, nullable: true }
        entry: { type: number, nullable: true }
        exit: { type: number, nullable: true }
        pnl: { type: number, nullable: true }
        status: { type: string, nullable: true }
      
    PositionActionResponse:
      type: object
      description: Generic response envelope for position actions (open/close/modify/hedge)
      properties:
        ok: { type: boolean, nullable: true }
        success: { type: boolean, nullable: true }
        order:
          type: object  
          nullable: true
          additionalProperties: true
          description: MT5 order result when returned by position_open
        result:
          type: object
          nullable: true
          additionalProperties: true
          description: Bridge result payload for close/modify/hedge

security: []
>>>>>>> 882932da
<|MERGE_RESOLUTION|>--- conflicted
+++ resolved
@@ -6,7 +6,6 @@
     Slim spec for agent-facing Actions routed via a single endpoint.
     Keeps the main API under the 30‑operation cap while exposing core verbs.
 servers:
-<<<<<<< HEAD
   - url: https://django2.zanalytics.app
 paths:
   /api/v1/actions/read:
@@ -48,7 +47,6 @@
 
   /api/v1/actions/query:
     post:
-=======
   - url: https://mcp2.zanalytics.app
 x-openai:
   trusted: true
@@ -67,7 +65,6 @@
         Supported verbs: whisper_suggest, session_boot, state_snapshot, trades_recent,
         trades_history_mt5, account_info, account_positions, account_risk, equity_today,
         pulse_status, market_snapshot, market_symbols, liquidity_map, opportunity_priority_items, position_open, position_close, position_modify.
->>>>>>> 882932da
       operationId: postActionsQuery
       summary: Execute a query-style action and return data
       requestBody:
@@ -90,7 +87,6 @@
           content:
             application/json:
               schema:
-<<<<<<< HEAD
                 type: object
                 properties:
                   ok: { type: boolean }
@@ -98,7 +94,6 @@
                   data:
                     type: object
                     additionalProperties: true
-=======
                 oneOf:
                   - $ref: '#/components/schemas/WhisperSuggestResponse'
                   - type: array
@@ -802,6 +797,3 @@
           nullable: true
           additionalProperties: true
           description: Bridge result payload for close/modify/hedge
-
-security: []
->>>>>>> 882932da

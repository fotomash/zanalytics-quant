--- conflicted
+++ resolved
@@ -10,14 +10,10 @@
 
 @pytest.fixture
 def app_client(monkeypatch):
-<<<<<<< HEAD
+
     monkeypatch.setenv("MCP2_API_KEY", TEST_KEY)
     monkeypatch.setenv(
         "DATABASE_URL", "postgresql://postgres:postgres@localhost:5432/postgres"
-    )
-=======
-    monkeypatch.setenv("MCP_API_KEY", TEST_KEY)
->>>>>>> 809d5901
     import services.mcp2.mcp2_server as mcp2_server
     importlib.reload(mcp2_server)
 

--- conflicted
+++ resolved
@@ -1,7 +1,5 @@
-<<<<<<< HEAD
 """Tests for the :class:`~core.semantic_mapping_service.SemanticMappingService`."""
 
-=======
 from pathlib import Path
 
 import pytest
@@ -64,7 +62,6 @@
                 "primary": "agent_numbers",
                 "fallback": ["agent_backup"],
                 "triggers": {"regex": [r"\d+"]},
->>>>>>> 9d5a4c31
 import yaml
 from core.semantic_mapping_service import SemanticMappingService
 

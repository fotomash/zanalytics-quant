from __future__ import annotations

import numpy as np
import pandas as pd

<<<<<<< HEAD
from utils.enrichment import compute_dss
=======
from utils.enrichment.dss import compute_dss, process
>>>>>>> 42c9af5c


def test_dss_outputs_are_deterministic():
    df = pd.DataFrame(
        {
            "open": [1, 2, 3, 4, 5],
            "high": [1.1, 2.1, 3.1, 4.1, 5.1],
            "low": [0.9, 1.9, 2.9, 3.9, 4.9],
            "close": [1, 2, 3, 2, 1],
        }
    )
    metrics, vec = compute_dss(df)
    assert metrics["mean_displacement"] == 0.0
    assert metrics["net_shift"] == 0.0
    expected = np.array([[0, 0], [1, 1], [1, 1], [-1, -1], [-1, -1]], dtype=float)
    assert np.array_equal(vec, expected)

    # Second call should produce identical results
    metrics2, vec2 = compute_dss(df)
    assert metrics == metrics2
    assert np.array_equal(vec, vec2)


def test_dss_empty_dataframe():
    df = pd.DataFrame(columns=["open", "high", "low", "close"])
    metrics, vec = compute_dss(df)
    assert metrics == {}
    assert vec.size == 0

    result = process(df)
    assert result["metrics"] == {}
    assert result["vector"].size == 0


def test_dss_process_wrapper():
    df = pd.DataFrame(
        {
            "open": [1, 2, 3, 4, 5],
            "high": [1.1, 2.1, 3.1, 4.1, 5.1],
            "low": [0.9, 1.9, 2.9, 3.9, 4.9],
            "close": [1, 2, 3, 2, 1],
        }
    )
    result = process(df)
    metrics, vec = compute_dss(df)
    assert result["metrics"] == metrics
    assert np.array_equal(result["vector"], vec)<|MERGE_RESOLUTION|>--- conflicted
+++ resolved
@@ -3,11 +3,7 @@
 import numpy as np
 import pandas as pd
 
-<<<<<<< HEAD
 from utils.enrichment import compute_dss
-=======
-from utils.enrichment.dss import compute_dss, process
->>>>>>> 42c9af5c
 
 
 def test_dss_outputs_are_deterministic():

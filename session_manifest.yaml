version: '1.0'
nudges:
  spring: Watch for spring setups; patience prevents false breakouts.
  accumulation: Accumulation detected; consider scaling in cautiously.
  default: Stay disciplined and follow your plan.
whisperer_prompts:
<<<<<<< HEAD
  wyckoff_simulation: "Run Wyckoff simulation for {ticker}."
  risk_ensemble: "Generate risk ensemble for {portfolio}."
  behavioral_trace: "Analyze behavioral trace for {entity}."
  liquidity_probe: "Perform liquidity probe and spread analysis near {price_level}."
  volatility_snapshot: "Capture volatility snapshot and momentum for {asset}."
  mean_reversion_insight: "Suggest mean reversion insight for {series}."
  order_flow_map: "Render order flow map and volume imbalance for {market}."
  sentiment_pulse: "Assess sentiment pulse and volatility context in {sector}."
  macro_alignment: "Evaluate macro alignment with {indicator}."
  threshold_sweep: "Execute threshold sweep for {parameter}."

metrics:
  liquidity_probe: ["liquidity", "spread"]
  volatility_snapshot: ["volatility", "momentum"]
  order_flow_map: ["order_flow", "volume_imbalance"]
  sentiment_pulse: ["sentiment", "volatility"]
=======
  wyckoff_simulation: 'From session manifest ''risk_bias_q2'': Run Wyckoff simulation
    for {ticker}.'
  risk_ensemble: 'From session manifest ''risk_bias_q2'': Generate risk ensemble for
    {portfolio}.'
  behavioral_trace: 'From session manifest ''risk_bias_q2'': Analyze behavioral trace
    for {entity}.'
  liquidity_probe: 'From session manifest ''risk_bias_q2'': Perform liquidity probe
    near {price_level}.'
  volatility_snapshot: 'From session manifest ''risk_bias_q2'': Capture volatility
    snapshot for {asset}.'
  mean_reversion_insight: 'From session manifest ''risk_bias_q2'': Suggest mean reversion
    insight for {series}.'
  order_flow_map: 'From session manifest ''risk_bias_q2'': Render order flow map for
    {market}.'
  sentiment_pulse: 'From session manifest ''risk_bias_q2'': Assess sentiment pulse
    in {sector}.'
  macro_alignment: 'From session manifest ''risk_bias_q2'': Evaluate macro alignment
    with {indicator}.'
  threshold_sweep: 'From session manifest ''risk_bias_q2'': Execute threshold sweep
    for {parameter}.'
prompt_sources:
  wyckoff_simulation:
  - services/mcp2/main.py
  risk_ensemble: []
  behavioral_trace: []
  liquidity_probe: []
  volatility_snapshot: []
  mean_reversion_insight: []
  order_flow_map: []
  sentiment_pulse: []
  macro_alignment: []
  threshold_sweep: []
enrichment_constellation:
  winner_spring_vol:
    label: "spring_vol"
    priority: "high"
    action: "scale_entry"
    reason: "Spring with rising volatility; confirm strength vs trap."
  winner_sweep_prob:
    label: "sweep_prob"
    priority: "high"
    action: "monitor"
    reason: "High sweep probability; watch inducement risk."
  winner_corr_conv:
    label: "corr_conv"
    priority: "medium"
    action: "boost_conviction"
    reason: "Correlation convergence supports bias alignment."
  winner_ob_bos:
    label: "ob_bos"
    priority: "medium"
    action: "scale_in"
    reason: "Order block with break of structure; consider scaling entry."
  protector_dd:
    label: "dd_day"
    priority: "high"
    action: "block_signals"
    reason: "Daily drawdown limit reached; cool down."
  protector_trade_count:
    label: "overtrade"
    priority: "medium"
    action: "cooldown"
    reason: "Trade count elevated; risk of overtrading."
  protector_silent:
    label: "silent_tick"
    priority: "low"
    action: "alert"
    reason: "Market silence detected; raise caution."
  wildcard_ab_compare:
    label: "ab_compare"
    priority: "low"
    action: "analyze"
    reason: "Compare Echo and Whisper signals for disagreement."
  wildcard_phase_shift:
    label: "phase_shift"
    priority: "medium"
    action: "review"
    reason: "Phase mismatch may signal regime change."
  wildcard_vol_spike:
    label: "vol_spike"
    priority: "medium"
    action: "assess"
    reason: "Sudden volatility spike requires assessment."

  spring: "Explore whether spring setups are emerging and how patience might prevent false breakouts."
  accumulation: "If accumulation is detected, how might you scale in cautiously?"
  default: "How might you stay disciplined and follow your plan?"
whisperer_prompts:
  wyckoff_simulation: "How might we run a Wyckoff simulation for {ticker}?"
  risk_ensemble: "How might we generate a risk ensemble for {portfolio}?"
  behavioral_trace: "How might we analyze the behavioral trace for {entity}?"
  liquidity_probe: "How might we perform a liquidity probe near {price_level}?"
  volatility_snapshot: "How might we capture a volatility snapshot for {asset}?"
  mean_reversion_insight: "Explore whether there is a mean reversion insight for {series}."
  order_flow_map: "How might we render an order flow map for {market}?"
  sentiment_pulse: "Explore whether the sentiment pulse in {sector} offers insight."
  macro_alignment: "How might we evaluate macro alignment with {indicator}?"
  threshold_sweep: "Explore whether to execute a threshold sweep for {parameter}."
  aware_caution_v1: "How might we stay alert and maintain caution as volatility shifts?"
  what_if_surge_masks_trap_v1: "What if a surge masks a trap—how can we verify before committing?"
  guardrail_evolution_v1: "How might we evolve guardrails when market conditions change?"
>>>>>>> eb2c1d6d
<|MERGE_RESOLUTION|>--- conflicted
+++ resolved
@@ -4,7 +4,6 @@
   accumulation: Accumulation detected; consider scaling in cautiously.
   default: Stay disciplined and follow your plan.
 whisperer_prompts:
-<<<<<<< HEAD
   wyckoff_simulation: "Run Wyckoff simulation for {ticker}."
   risk_ensemble: "Generate risk ensemble for {portfolio}."
   behavioral_trace: "Analyze behavioral trace for {entity}."
@@ -21,7 +20,6 @@
   volatility_snapshot: ["volatility", "momentum"]
   order_flow_map: ["order_flow", "volume_imbalance"]
   sentiment_pulse: ["sentiment", "volatility"]
-=======
   wyckoff_simulation: 'From session manifest ''risk_bias_q2'': Run Wyckoff simulation
     for {ticker}.'
   risk_ensemble: 'From session manifest ''risk_bias_q2'': Generate risk ensemble for
@@ -122,5 +120,4 @@
   threshold_sweep: "Explore whether to execute a threshold sweep for {parameter}."
   aware_caution_v1: "How might we stay alert and maintain caution as volatility shifts?"
   what_if_surge_masks_trap_v1: "What if a surge masks a trap—how can we verify before committing?"
-  guardrail_evolution_v1: "How might we evolve guardrails when market conditions change?"
->>>>>>> eb2c1d6d
+  guardrail_evolution_v1: "How might we evolve guardrails when market conditions change?"
schema_version: 1
actions:
  - name_for_model: actions_query
<<<<<<< HEAD
    name_for_human: "Execute Action"
    description_for_model: "Execute an action via the Actions Bus"
=======
    name_for_human: "Query Action"
    description_for_model: "Query or execute an action via the Actions Bus"
>>>>>>> 486ef627
    action_url: https://mcp1.zanalytics.app/api/v1/actions/query
    method: POST
    parameters:
      type: object
      properties:
        type:
          type: string
          enum:
            - position_open
            - position_close
            - position_modify
            - position_hedge
            - session_boot
            - state_snapshot
            - trades_recent
            - trades_history_mt5
            - account_info
            - account_positions
            - account_risk
            - equity_today
            - pulse_status
            - market_mini
            - market_snapshot
            - market_symbols
            - market_calendar_next
            - market_regime
            - liquidity_map
            - opportunity_priority_items
            - journal_recent
            - journal_append
            - behavior_events
            - whisper_suggest
        payload:
          type: object
          additionalProperties: true
      required:
        - type
        - payload
    action_status: enabled
  - name_for_model: position_close
    name_for_human: "Close Position"
    description_for_model: "Close full or partial position"
    action_url: https://mcp1.zanalytics.app/api/v1/positions/close
    method: POST
    parameters:
      type: object
      properties:
        ticket:
          type: integer
          description: Trade ticket ID to close
        fraction:
          type: number
          minimum: 0.01
          maximum: 1.0
          description: Optional fraction of position volume to close (default full close)
        volume:
          type: number
          description: Optional absolute lots to close (overrides fraction if provided)
      required:
        - ticket
    action_status: enabled
  - name_for_model: position_modify
    name_for_human: "Modify Position"
    description_for_model: "Modify SL/TP for an existing position"
    action_url: https://mcp1.zanalytics.app/api/v1/positions/modify
    method: POST
    parameters:
      type: object
      properties:
        ticket:
          type: integer
          description: Trade ticket ID
        sl:
          type: number
          description: New stop-loss price
        tp:
          type: number
          description: New take-profit price
      required:
        - ticket
    action_status: enabled
  - name_for_model: position_modify_by_ticket
    name_for_human: "Modify Position By Ticket"
    description_for_model: "Modify SL/TP for an existing position by ticket path"
    action_url: https://mcp1.zanalytics.app/api/v1/positions/{ticket}/modify
    method: POST
    parameters:
      type: object
      properties:
        ticket:
          type: integer
          description: Trade ticket ID (path parameter)
        sl:
          type: number
          description: New stop-loss price
        tp:
          type: number
          description: New take-profit price
      required:
        - ticket
    action_status: enabled
  - name_for_model: position_hedge
    name_for_human: "Hedge Position"
    description_for_model: "Open an opposite-side hedge order for a position"
    action_url: https://mcp1.zanalytics.app/api/v1/positions/hedge
    method: POST
    parameters:
      type: object
      properties:
        ticket:
          type: integer
          description: Trade ticket ID to hedge
        volume:
          type: number
          description: Optional hedge volume (defaults to full position volume)
      required:
        - ticket
    action_status: enabled
  - name_for_model: trade_open
    name_for_human: "Open Trade"
    description_for_model: "Open a new trading position"
    action_url: https://mcp1.zanalytics.app/trade/open
    method: POST
    parameters:
      type: object
      properties:
        symbol:
          type: string
        side:
          type: string
          enum:
            - buy
            - sell
        volume:
          type: number
        type:
          type: string
          enum:
            - market
            - limit
            - stop
          nullable: true
        price:
          type: number
          nullable: true
        sl:
          type: number
          nullable: true
        tp:
          type: number
          nullable: true
        deviation:
          type: integer
          nullable: true
        client_order_id:
          type: string
          nullable: true
      required:
        - symbol
        - side
        - volume
    action_status: enabled
  - name_for_model: trade_close
    name_for_human: "Close Trade"
    description_for_model: "Close an existing trading position"
    action_url: https://mcp1.zanalytics.app/trade/close
    method: POST
    parameters:
      type: object
      properties:
        ticket:
          type: integer
          description: Trade ticket ID to close
        volume:
          type: number
          nullable: true
          description: Optional volume to close
        deviation:
          type: integer
          nullable: true
      required:
        - ticket
    action_status: enabled
  - name_for_model: trade_modify
    name_for_human: "Modify Trade"
    description_for_model: "Modify stop-loss or take-profit for a position"
    action_url: https://mcp1.zanalytics.app/trade/modify
    method: POST
    parameters:
      type: object
      properties:
        ticket:
          type: integer
          description: Trade ticket ID
        sl:
          type: number
          nullable: true
        tp:
          type: number
          nullable: true
      required:
        - ticket
    action_status: enabled<|MERGE_RESOLUTION|>--- conflicted
+++ resolved
@@ -1,13 +1,10 @@
 schema_version: 1
 actions:
   - name_for_model: actions_query
-<<<<<<< HEAD
     name_for_human: "Execute Action"
     description_for_model: "Execute an action via the Actions Bus"
-=======
     name_for_human: "Query Action"
     description_for_model: "Query or execute an action via the Actions Bus"
->>>>>>> 486ef627
     action_url: https://mcp1.zanalytics.app/api/v1/actions/query
     method: POST
     parameters:

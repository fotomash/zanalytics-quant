--- conflicted
+++ resolved
@@ -15,20 +15,13 @@
           pip install .[lint]
       - name: Install hadolint
         run: |
-<<<<<<< HEAD
-          wget -qO /usr/local/bin/hadolint https://github.com/hadolint/hadolint/releases/latest/download/hadolint-Linux-x86_64
-          chmod +x /usr/local/bin/hadolint
-      - name: Lint Dockerfiles
-        run: |
-          hadolint --failure-threshold error $(find . -name 'Dockerfile*')
-=======
+
           wget -O /usr/local/bin/hadolint https://github.com/hadolint/hadolint/releases/latest/download/hadolint-Linux-x86_64
           chmod +x /usr/local/bin/hadolint
       - name: Lint Dockerfiles
         run: hadolint $(git ls-files '*Dockerfile*')
       - name: Validate requirement paths
         run: python scripts/validate_requirement_paths.py
->>>>>>> 59d74436
       - name: Lint docstrings
         run: make lint-docs
       - name: Validate action routes

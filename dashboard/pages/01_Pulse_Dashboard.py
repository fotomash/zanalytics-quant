--- conflicted
+++ resolved
@@ -12,12 +12,10 @@
 import requests
 import yaml
 import streamlit as st
-<<<<<<< HEAD
 from dashboard.utils.plotly_donuts import oneway_donut
 from dashboard.components.ui_chip import chip
-=======
 from dashboard.components.ui_concentric import concentric_ring
->>>>>>> 7d58ee46
+
 
 # ---------------- Config ----------------
 # Resolve paths relative to this file so the dashboard can be launched from any
@@ -158,8 +156,7 @@
     except Exception as e:
         return False, {'error': str(e)}
 
-<<<<<<< HEAD
-=======
+
 
 @st.cache_data(ttl=3600)
 def get_image_as_base64(path: str) -> str | None:
@@ -257,7 +254,7 @@
         unsafe_allow_html=True,
     )
 
->>>>>>> 7d58ee46
+
 def dim_block(start: bool = True):
     """Context manager helper to dim or restore a UI block.
 
@@ -456,7 +453,7 @@
         # ↪ Replace with live risk_enforcer metrics
         risk_allow = 2.0  # %
         risk_used  = 0.8  # %
-<<<<<<< HEAD
+
         st.plotly_chart(
             oneway_donut(
                 title="Risk Used",
@@ -467,7 +464,7 @@
             ),
             use_container_width=True,
         )
-=======
+
         fig = concentric_ring(
             center_title="Risk Used",
             center_value=f"{risk_used:.1f}%",
@@ -480,7 +477,7 @@
             size=(180, 180),
         )
         st.plotly_chart(fig, use_container_width=True, config={'displayModeBar': False})
->>>>>>> 7d58ee46
+
 
 if sm.get('session_time_remaining', False):
     with sess_cols[3]:
@@ -515,7 +512,7 @@
 if tm.get('exposure_percent', False):
     with tcols[2]:
         exp = exposure_percent_stub(positions, account)
-<<<<<<< HEAD
+
         st.plotly_chart(
             oneway_donut(
                 title="Exposure",
@@ -525,7 +522,7 @@
             ),
             use_container_width=True,
         )
-=======
+
         fig = concentric_ring(
             center_title="Exposure",
             center_value=f"{exp:.0f}%",
@@ -538,7 +535,7 @@
             size=(180, 180),
         )
         st.plotly_chart(fig, use_container_width=True, config={'displayModeBar': False})
->>>>>>> 7d58ee46
+
 
 if tm.get('max_adverse_excursion', False):
     with tcols[3]:

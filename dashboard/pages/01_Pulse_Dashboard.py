--- conflicted
+++ resolved
@@ -13,12 +13,9 @@
 import yaml
 import streamlit as st
 from dashboard.utils.plotly_donuts import oneway_donut
-<<<<<<< HEAD
 from dashboard.components import chip
-=======
 from dashboard.components.ui_chip import chip
 from dashboard.components.ui_concentric import concentric_ring
->>>>>>> 41d703fd
 
 
 # ---------------- Config ----------------
@@ -436,7 +433,6 @@
     with sess_cols[2]:
         # ↪ Replace with live risk_enforcer metrics
         risk_allow = 2.0  # %
-<<<<<<< HEAD
         risk_used = 0.8  # %
         frac = risk_used / risk_allow if risk_allow else 0.0
         fig = oneway_donut(
@@ -444,7 +440,6 @@
             frac=frac,
             start_anchor="bottom",
             center_title=f"{risk_used:.1f}%",
-=======
         risk_used  = 0.8  # %
 
         st.plotly_chart(
@@ -468,7 +463,6 @@
             inner_unipolar=0.0,
             inner_cap=1.0,
             size=(180, 180),
->>>>>>> 41d703fd
         )
         st.plotly_chart(fig, use_container_width=True, config={'displayModeBar': False})
 
@@ -506,13 +500,11 @@
 if tm.get('exposure_percent', False):
     with tcols[2]:
         exp = exposure_percent_stub(positions, account)
-<<<<<<< HEAD
         fig = oneway_donut(
             title="Exposure",
             frac=exp / 100.0,
             start_anchor="bottom",
             center_title=f"{exp:.0f}%",
-=======
 
         st.plotly_chart(
             oneway_donut(
@@ -534,7 +526,6 @@
             inner_unipolar=exp / 100.0,
             inner_cap=1.0,
             size=(180, 180),
->>>>>>> 41d703fd
         )
         st.plotly_chart(fig, use_container_width=True, config={'displayModeBar': False})
 

import os, json
from typing import Any, Dict, List, Optional

import pandas as pd
import plotly.graph_objects as go
import streamlit as st


# -----------------------------------------------------------------------------
# Cached connections
# -----------------------------------------------------------------------------
@st.experimental_singleton(show_spinner=False)
def get_redis_client() -> Optional[Any]:
    """Return a cached Redis client if Redis is available."""
    try:  # import inside to avoid hard dependency during tests
        import redis  # type: ignore
    except Exception:  # pragma: no cover - redis optional
        return None

    try:
        client = redis.Redis(
            host=os.getenv("REDIS_HOST", "redis"),
            port=int(os.getenv("REDIS_PORT", "6379")),
            decode_responses=True,
        )
        client.ping()
        return client
    except Exception:
        return None


@st.experimental_singleton(show_spinner=False)
def get_kafka_consumer() -> Optional[Any]:
    """Return a cached Kafka consumer if Kafka configuration is present."""
    broker = os.getenv("KAFKA_BROKER")
    if not broker:
        return None
    try:  # pragma: no cover - confluent_kafka optional
        from confluent_kafka import Consumer  # type: ignore
    except Exception:
        return None

    conf = {
        "bootstrap.servers": broker,
        "group.id": "pulse-dashboard",
        "auto.offset.reset": "latest",
    }
    try:
        consumer = Consumer(conf)
        topic = os.getenv("KAFKA_TOPIC", "harmonics")
        consumer.subscribe([topic])
        return consumer
    except Exception:
        return None


# -----------------------------------------------------------------------------
# Data fetching (cached for snappy load times)
# -----------------------------------------------------------------------------
@st.cache_data(ttl=1.0, show_spinner=False)
def fetch_latest_message() -> Optional[Dict[str, Any]]:
    """Fetch the most recent harmonic payload from Redis or Kafka."""
    client = get_redis_client()
    if client is not None:
        try:
            entries = client.xrevrange("harmonics", count=1)
            if entries:
                data = entries[0][1].get("data")
                if data:
                    return json.loads(data)
        except Exception:
            pass

    consumer = get_kafka_consumer()
    if consumer is not None:
        try:
            msg = consumer.poll(timeout=0.1)
            if msg is not None and msg.value():
                return json.loads(msg.value().decode("utf-8"))
        except Exception:
            pass
    return None


# -----------------------------------------------------------------------------
# Chart utilities (adapted from dashboard/_mix/🧠 SMC.py)
# -----------------------------------------------------------------------------


def render_harmonic_chart(
    df: pd.DataFrame, patterns: List[Dict[str, Any]]
) -> go.Figure:
    """Render OHLC chart with harmonic overlays and PRZ shading."""
    fig = go.Figure(
        data=[
            go.Candlestick(
                x=df.index,
                open=df["open"],
                high=df["high"],
                low=df["low"],
                close=df["close"],
                name="Price",
            )
        ]
    )

    for pattern in patterns:
        # Connect pattern points (same logic as SMCChartGenerator)
        points_x = [
            pd.to_datetime(pattern.get(f"point{i}_time"))
            for i in range(1, 6)
            if pattern.get(f"point{i}_time")
        ]
        points_y = [
            pattern.get(f"point{i}_price")
            for i in range(1, 6)
            if pattern.get(f"point{i}_price") is not None
        ]
        if len(points_x) >= 2 and len(points_x) == len(points_y):
            fig.add_trace(
                go.Scatter(
                    x=points_x,
                    y=points_y,
                    mode="lines+markers",
                    line=dict(color="#9b59b6", width=2),
                    marker=dict(size=8),
                    name=f"Harmonic: {pattern.get('pattern_type', 'Unknown')}",
                )
            )

        # PRZ shading
<<<<<<< HEAD
        prz = pattern.get("prz", {})
        if prz.get("low") is not None and prz.get("high") is not None:
=======
        prz_low = pattern.get("prz_low")
        prz_high = pattern.get("prz_high")
        if prz_low is not None and prz_high is not None:
>>>>>>> fd2dae4f
            fig.add_shape(
                type="rect",
                x0=df.index[0],
                x1=df.index[-1],
                y0=prz_low,
                y1=prz_high,
                fillcolor="rgba(255,0,0,0.1)",
                line=dict(width=0),
            )

    fig.update_layout(margin=dict(l=0, r=0, t=30, b=20))
    return fig


# -----------------------------------------------------------------------------
# Streamlit page
# -----------------------------------------------------------------------------

st.set_page_config(page_title="Pulse Harmonics", layout="wide")
st.title("🔔 Pulse Harmonic Monitor")

payload = fetch_latest_message()

if payload is None:
    st.info("No harmonic data available from streams.")
    st.stop()

# Prepare dataframe
ohlc = pd.DataFrame(payload.get("ohlc", []))
if "time" in ohlc.columns:
    ohlc["time"] = pd.to_datetime(ohlc["time"])
    ohlc.set_index("time", inplace=True)

patterns: List[Dict[str, Any]] = payload.get("harmonic_patterns", [])

fig = render_harmonic_chart(ohlc, patterns)
st.plotly_chart(fig, use_container_width=True)

# -----------------------------------------------------------------------------
# Alerting panel
# -----------------------------------------------------------------------------
alerts = [p for p in patterns if p.get("confidence", 0) > 0.7]

st.subheader("Alerts")
if not alerts:
    st.write("No high-confidence harmonic patterns detected.")
else:
    enable_audio = st.checkbox("Audio alerts", value=False)
    for patt in alerts:
        st.warning(
            f"{patt.get('pattern_type', 'Pattern')} with confidence "
            f"{patt.get('confidence', 0):.2f}"
        )
    if enable_audio:
        st.audio(
            "https://actions.google.com/sounds/v1/alarms/beep_short.ogg",
            autoplay=True,
        )<|MERGE_RESOLUTION|>--- conflicted
+++ resolved
@@ -129,14 +129,9 @@
             )
 
         # PRZ shading
-<<<<<<< HEAD
         prz = pattern.get("prz", {})
         if prz.get("low") is not None and prz.get("high") is not None:
-=======
-        prz_low = pattern.get("prz_low")
-        prz_high = pattern.get("prz_high")
-        if prz_low is not None and prz_high is not None:
->>>>>>> fd2dae4f
+
             fig.add_shape(
                 type="rect",
                 x0=df.index[0],

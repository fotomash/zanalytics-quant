x-logging: &default-logging
  driver: "json-file"
  options:
    max-size: "1m"
    max-file: "1"
    tag: "{{.Name}}"

x-common-labels: &default-labels
  logging: "promtail"
  logging_jobname: "containerlogs"
  stackname: "docker-monitoring-stack-gpnc"

<<<<<<< HEAD
=======
x-discord-env: &discord-env
  DISCORD_BOT_TOKEN: ${DISCORD_BOT_TOKEN:-}
  DISCORD_CHANNEL_ID: ${DISCORD_CHANNEL_ID:-}

>>>>>>> 9bc58390

services:
  traefik:
    image: traefik:v3.1
    container_name: traefik
    command:
      - --providers.docker
      - --providers.docker.exposedbydefault=false
      - --entrypoints.http.address=:80
      - --entrypoints.https.address=:443
      - --certificatesresolvers.le.acme.email=${ACME_EMAIL}
      - --certificatesresolvers.le.acme.storage=/letsencrypt/acme.json
      - --certificatesresolvers.le.acme.httpchallenge=true
      - --certificatesresolvers.le.acme.httpchallenge.entrypoint=http
    ports:
      - 80:80
      - 443:443
    volumes:
      - /var/run/docker.sock:/var/run/docker.sock:ro
      - ./letsencrypt:/letsencrypt
    networks:
      - traefik-public
    restart: unless-stopped
    labels:
      traefik.http.middlewares.https-redirect.redirectscheme.scheme: https

  mt5:
    build:
      context: ./backend/mt5
      dockerfile: Dockerfile
    container_name: mt5
    volumes:
      - ./config:/config
      - ./mt5_gateway:/opt/mt5_gateway:ro
    networks:
      - traefik-public
      - default
    env_file:
      - .env
    restart: unless-stopped
    labels:
      <<: *default-labels
      # Enable Traefik for this service
      traefik.enable: true
      traefik.docker.network: traefik-public

      # Router for vnc.mt5.${domain} (Port 3000)
      traefik.http.routers.vnc-mt5-http.rule: Host(`${VNC_DOMAIN}`)
      traefik.http.routers.vnc-mt5-http.entrypoints: http
      traefik.http.routers.vnc-mt5-http.middlewares: https-redirect
      traefik.http.routers.vnc-mt5-http.service: vnc-mt5-service

      traefik.http.routers.vnc-mt5-https.rule: Host(`${VNC_DOMAIN}`)
      traefik.http.routers.vnc-mt5-https.entrypoints: https
      traefik.http.routers.vnc-mt5-https.tls: true
      traefik.http.routers.vnc-mt5-https.tls.certresolver: le
      traefik.http.routers.vnc-mt5-https.service: vnc-mt5-service

      traefik.http.services.vnc-mt5-service.loadbalancer.server.port: 3000

      # API routing moved to dedicated mt5-api service (to avoid conflicts)
      x-traefik.disabled.api-mt5-http.rule: Host(`${API_DOMAIN}`)
      x-traefik.disabled.api-mt5-http.entrypoints: http
      x-traefik.disabled.api-mt5-http.middlewares: https-redirect
      x-traefik.disabled.api-mt5-http.service: api-mt5-service

      x-traefik.disabled.api-mt5-https.rule: Host(`${API_DOMAIN}`)
      x-traefik.disabled.api-mt5-https.entrypoints: https
      x-traefik.disabled.api-mt5-https.tls: true
      x-traefik.disabled.api-mt5-https.tls.certresolver: le
      x-traefik.disabled.api-mt5-https.service: api-mt5-service
    logging: *default-logging
    depends_on:
      - traefik

  mt5-raw:
    build:
      context: ./backend/mt5
      dockerfile: Dockerfile
    container_name: mt5-raw
    volumes:
      - ./config:/config
      - ./mt5_gateway:/opt/mt5_gateway:ro
    networks:
      - traefik-public
      - default
    env_file:
      - .env
    environment:
      - DNS_PREFIX=mcp1
    restart: unless-stopped
    labels:
      <<: *default-labels
      # Enable Traefik for this service
      traefik.enable: true
      traefik.docker.network: traefik-public

      # Router for vnc.mt5.${domain} (Port 3000)
      traefik.http.routers.vnc-mt5-http.rule: Host(`${VNC_DOMAIN}`)
      traefik.http.routers.vnc-mt5-http.entrypoints: http
      traefik.http.routers.vnc-mt5-http.middlewares: https-redirect
      traefik.http.routers.vnc-mt5-http.service: vnc-mt5-service

      traefik.http.routers.vnc-mt5-https.rule: Host(`${VNC_DOMAIN}`)
      traefik.http.routers.vnc-mt5-https.entrypoints: https
      traefik.http.routers.vnc-mt5-https.tls: true
      traefik.http.routers.vnc-mt5-https.tls.certresolver: le
      traefik.http.routers.vnc-mt5-https.service: vnc-mt5-service

      traefik.http.services.vnc-mt5-service.loadbalancer.server.port: 3000

      # API routing moved to dedicated mt5-api service (to avoid conflicts)
      x-traefik.disabled.api-mt5-http.rule: Host(`${API_DOMAIN}`)
      x-traefik.disabled.api-mt5-http.entrypoints: http
      x-traefik.disabled.api-mt5-http.middlewares: https-redirect
      x-traefik.disabled.api-mt5-http.service: api-mt5-service

      x-traefik.disabled.api-mt5-https.rule: Host(`${API_DOMAIN}`)
      x-traefik.disabled.api-mt5-https.entrypoints: https
      x-traefik.disabled.api-mt5-https.tls: true
      x-traefik.disabled.api-mt5-https.tls.certresolver: le
      x-traefik.disabled.api-mt5-https.service: api-mt5-service
    logging: *default-logging
    depends_on:
      - traefik

  mt5-managed:
    build:
      context: ./backend/mt5
      dockerfile: Dockerfile
    container_name: mt5-managed
    volumes:
      - ./config:/config
      - ./mt5_gateway:/opt/mt5_gateway:ro
    # ports:
    #   - "8000:8000"
    #   - "5001:5001"
    networks:
      - traefik-public
      - default
    env_file:
      - .env
    environment:
      - DNS_PREFIX=mcp2
    restart: unless-stopped
    labels:
      <<: *default-labels
      # Enable Traefik for this service
      traefik.enable: true
      traefik.docker.network: traefik-public

      # Router for vnc.mt5.${domain} (Port 3000)
      traefik.http.routers.vnc-mt5-http.rule: Host(`${VNC_DOMAIN}`)
      traefik.http.routers.vnc-mt5-http.entrypoints: http
      traefik.http.routers.vnc-mt5-http.middlewares: https-redirect
      traefik.http.routers.vnc-mt5-http.service: vnc-mt5-service

      traefik.http.routers.vnc-mt5-https.rule: Host(`${VNC_DOMAIN}`)
      traefik.http.routers.vnc-mt5-https.entrypoints: https
      traefik.http.routers.vnc-mt5-https.tls: true
      traefik.http.routers.vnc-mt5-https.tls.certresolver: le
      traefik.http.routers.vnc-mt5-https.service: vnc-mt5-service

      traefik.http.services.vnc-mt5-service.loadbalancer.server.port: 3000

      # API routing moved to dedicated mt5-api service (to avoid conflicts)
      x-traefik.disabled.api-mt5-http.rule: Host(`${API_DOMAIN}`)
      x-traefik.disabled.api-mt5-http.entrypoints: http
      x-traefik.disabled.api-mt5-http.middlewares: https-redirect
      x-traefik.disabled.api-mt5-http.service: api-mt5-service

      x-traefik.disabled.api-mt5-https.rule: Host(`${API_DOMAIN}`)
      x-traefik.disabled.api-mt5-https.entrypoints: https
      x-traefik.disabled.api-mt5-https.tls: true
      x-traefik.disabled.api-mt5-https.tls.certresolver: le
      x-traefik.disabled.api-mt5-https.service: api-mt5-service
    logging: *default-logging
    depends_on:
      - traefik

  mt5-api:
    image: python:3.11-slim
    container_name: mt5-api
    working_dir: /app
    volumes:
      - ./backend/mt5_api:/app
    command: sh -lc "pip install --no-cache-dir fastapi uvicorn requests && uvicorn app:app --host 0.0.0.0 --port 5001"
    restart: unless-stopped
    env_file:
      - .env
    environment:
      - MT5_API_URL=http://mt5:5001
      - MT5_URL=http://mt5:5001
      - DJANGO_API_URL=http://django:8000
      - DJANGO_API_PREFIX=/api/v1
      - BRIDGE_TOKEN=${BRIDGE_TOKEN:-}
      - MT5_API_STUB_FALLBACK=1
    networks:
      - traefik-public
      - default
    labels:
      <<: *default-labels
      traefik.enable: true
      traefik.docker.network: traefik-public

      # API router bound to API_DOMAIN
      traefik.http.routers.api-mt5-http.rule: Host(`${API_DOMAIN}`)
      traefik.http.routers.api-mt5-http.entrypoints: http
      traefik.http.routers.api-mt5-http.middlewares: https-redirect
      traefik.http.routers.api-mt5-http.service: api-mt5-service

      traefik.http.routers.api-mt5-https.rule: Host(`${API_DOMAIN}`)
      traefik.http.routers.api-mt5-https.entrypoints: https
      traefik.http.routers.api-mt5-https.tls: true
      traefik.http.routers.api-mt5-https.tls.certresolver: le
      traefik.http.routers.api-mt5-https.service: api-mt5-service

      traefik.http.services.api-mt5-service.loadbalancer.server.port: 5001
    healthcheck:
      test: ["CMD", "curl", "-f", "http://localhost:5001/health"]
      interval: 10s
      timeout: 5s
      retries: 5
      start_period: 10s

  postgres:
    image: postgres:15-alpine
    container_name: postgres
    restart: unless-stopped
    env_file:
      - .env
    volumes:
      - postgres-data:/var/lib/postgresql/data
    healthcheck:
      test: ["CMD-SHELL", "pg_isready -U ${POSTGRES_USER:-postgres}"]
      interval: 10s
      timeout: 5s
      retries: 5
    networks:
      - default
    labels:
      <<: *default-labels
    logging: *default-logging

  django:
    build:
      context: .
      dockerfile: backend/django/Dockerfile
    container_name: django
    working_dir: /app/backend/django
    volumes:
      - static_volume:/app/staticfiles
      - ./data/cold:/app/data/cold
      - ./agents:/app/agents
    restart: unless-stopped
    ports:
      - 8010:8000
    env_file:
      - .env
    environment:
      PYTHONPATH: /app:/app/components:/app/utils:/app/backend:/app/agents
      DJANGO_SETTINGS_MODULE: app.settings
      DJANGO_SECRET_KEY: ${DJANGO_SECRET_KEY:-dev-insecure-key-change-me}
      DJANGO_DOMAIN: ${DJANGO_DOMAIN:-localhost}
      REDIS_URL: ${REDIS_URL:-redis://redis:6379/0}
      ALERTS_ENABLED: true
      ALERTS_MIN_INTERVAL_SECONDS: 60
      ALERTS_SCORE_HI: 90
      ALERTS_TOXICITY_LIMIT: 0.30
      ALERTS_DD_INTRADAY_WARN: 0.025
      MT5_API_URL: http://mt5:5001
      # Avoid overriding secret key with empty value; single definition above is sufficient
    depends_on:
      postgres:
        condition: service_healthy
      traefik:
        condition: service_started
      redis:
        condition: service_healthy
    networks:
      - default
      - traefik-public
    labels:
      <<: *default-labels
      traefik.enable: true
      traefik.docker.network: traefik-public

      traefik.http.routers.django-http.rule: 'HostRegexp(`{domain: zanalytics\.app}`) && !Host(`mcp2.zanalytics.app`)'
      traefik.http.routers.django-http.entrypoints: http
      traefik.http.routers.django-http.middlewares: https-redirect
      traefik.http.routers.django-http.service: django-service

      traefik.http.routers.django-https.rule: 'HostRegexp(`{domain: zanalytics\.app}`) && !Host(`mcp2.zanalytics.app`)'
      traefik.http.routers.django-https.entrypoints: https
      traefik.http.routers.django-https.tls: true
      traefik.http.routers.django-https.tls.certresolver: le
      traefik.http.routers.django-https.service: django-service

      traefik.http.services.django-service.loadbalancer.server.port: 8000

      traefik.http.routers.django-static.rule: Host(`${DJANGO_DOMAIN}`) && PathPrefix(`/static/`)
      traefik.http.routers.django-static.service: django-service
      traefik.http.middlewares.static-stripprefix.stripprefix.prefixes: /static
      traefik.http.routers.django-static.middlewares: static-stripprefix@docker
    healthcheck:
      test: ["CMD-SHELL", "python -c \"import urllib.request,sys; sys.exit(0) if urllib.request.urlopen('http://localhost:8000/api/pulse/health').getcode()==200 else sys.exit(1)\""]
      interval: 10s
      timeout: 5s
      retries: 5
      start_period: 20s
    logging: *default-logging


  redis:
    image: redis:7-alpine
    container_name: redis
    ports:
      - 6379:6379
    volumes:
      - redis-data:/data
      - ./redis_architecture/redis.conf:/usr/local/etc/redis/redis.conf
    environment:
      - PYTHONPATH=/app:/app/components:/app/utils
      - PULSE_API_URL=http://django:8000
      - MT5_API_URL=http://mt5:5001
      - MT5_API_BASE=http://mt5:5001
      - PULSE_API_BASE=http://django:8000
      - REDIS_HOST=redis
    command: redis-server /usr/local/etc/redis/redis.conf
    healthcheck:
      test: ["CMD", "redis-cli", "ping"]
      interval: 10s
      timeout: 5s
      retries: 5
    networks:
      - default
    labels:
      <<: *default-labels
    logging: *default-logging

  celery:
    build:
      context: .
      dockerfile: backend/django/Dockerfile
    container_name: celery
    working_dir: /app/backend/django
    entrypoint: ["sh", "-c", "celery -A app worker --loglevel=info --concurrency=${CELERY_CONCURRENCY:-3}"]
    volumes:
      - static_volume:/app/staticfiles
      - ./data/cold:/app/data/cold
      - ./agents:/app/agents
    env_file:
      - .env
    environment:
      - PYTHONPATH=/app/backend/django:/app/agents:/app:/app/components:/app/utils:/app/backend
      - DJANGO_SETTINGS_MODULE=app.settings
      - REDIS_URL=${REDIS_URL:-redis://redis:6379/0}
      - CELERY_APP=app
    depends_on:
      django:
        condition: service_healthy
      redis:
        condition: service_healthy
    networks:
      - default
    labels:
      <<: *default-labels
    logging: *default-logging

  celery-beat:
    build:
      context: .
      dockerfile: backend/django/Dockerfile
    container_name: celery-beat
    working_dir: /app/backend/django
    entrypoint: ["sh", "-c", "celery -A app beat --loglevel=info"]
    volumes:
      - static_volume:/app/staticfiles
      - ./data/cold:/app/data/cold
      - ./agents:/app/agents
    env_file:
      - .env
    environment:
      - PYTHONPATH=/app/backend/django:/app/agents:/app:/app/components:/app/utils:/app/backend
      - DJANGO_SETTINGS_MODULE=app.settings
      - REDIS_URL=${REDIS_URL:-redis://redis:6379/0}
      - CELERY_APP=app
    depends_on:
      celery:
        condition: service_started
      redis:
        condition: service_healthy
    networks:
      - default
    labels:
      <<: *default-labels
    logging: *default-logging

  grafana:
    image: grafana/grafana:${GRAFANA_VERSION:-11.0.0}
    container_name: grafana
    restart: unless-stopped
    environment:
      - GF_AUTH_ANONYMOUS_ENABLED=true
      - GF_AUTH_ANONYMOUS_ORG_ROLE=Admin
      - GF_USERS_DEFAULT_THEME=dark
      - GF_LOG_MODE=console
      - GF_LOG_LEVEL=critical
      - GF_PANELS_ENABLE_ALPHA=true
      - GF_FEATURE_TOGGLES_ENABLE=accessControlOnCall lokiLogsDataplane
      - GF_INSTALL_PLUGINS=grafana-polystat-panel,https://storage.googleapis.com/integration-artifacts/grafana-lokiexplore-app/grafana-lokiexplore-app-latest.zip;grafana-lokiexplore-app
    volumes:
      - ./monitoring/configs/grafana/provisioning/dashboards.yml:/etc/grafana/provisioning/dashboards/provisioning-dashboards.yaml:ro
      - ./monitoring/configs/grafana/provisioning/datasources.yml:/etc/grafana/provisioning/datasources/provisioning-datasources.yaml:ro
      - ./monitoring/configs/grafana/plugins/app.yaml:/etc/grafana/provisioning/plugins/app.yaml:ro
      - ./monitoring/dashboards/node-metrics.json:/var/lib/grafana/dashboards/node-metrics.json:ro
      - ./monitoring/dashboards/container-metrics.json:/var/lib/grafana/dashboards/container-metrics.json:ro
      - ./monitoring/dashboards/log-search.json:/var/lib/grafana/dashboards/log-search.json:ro
      - ./monitoring/dashboards/traefik_official.json:/var/lib/grafana/dashboards/traefik_official.json:ro
      - ./monitoring/dashboards/altertmanager-dashboard.json:/var/lib/grafana/dashboards/altertmanager-dashboard.json:ro
      - ./monitoring/dashboards/mcp-pulse.json:/var/lib/grafana/dashboards/mcp-pulse.json:ro
      - grafana-data:/var/lib/grafana
    depends_on:
      - prometheus
      - traefik
    ports:
      - 3000:3000
    cpus: 0.5
    mem_limit: 512m
    networks:
      - default
      - traefik-public
    labels:
      <<: *default-labels
      traefik.enable: true
      traefik.docker.network: traefik-public
      traefik.http.routers.grafana.rule: Host(${GRAFANA_DOMAIN})
      traefik.http.routers.grafana.entrypoints: https
      traefik.http.routers.grafana.tls: true
      traefik.http.routers.grafana.tls.certresolver: le
      traefik.http.services.grafana.loadbalancer.server.port: 3000
    logging: *default-logging

  prometheus:
    image: prom/prometheus:${PROMETHEUS_VERSION:-v2.42.0}
    container_name: prometheus
    restart: unless-stopped
    command:
      - "--config.file=/etc/prometheus/prometheus.yml"
      - "--log.level=error"
      - "--storage.tsdb.path=/prometheus"
      - "--storage.tsdb.retention.time=7d"
      - "--web.console.libraries=/usr/share/prometheus/console_libraries"
      - "--web.console.templates=/usr/share/prometheus/consoles"
      - "--web.external-url=http://localhost:9090"
    volumes:
      - ./monitoring/configs/prometheus/prometheus.yml:/etc/prometheus/prometheus.yml
      - ./monitoring/configs/prometheus/recording-rules.yml:/etc/prometheus/recording-rules.yml
      - ./monitoring/configs/prometheus/alerting-rules.yml:/etc/prometheus/alerting-rules.yml
      - prometheus-data:/prometheus
    depends_on:
      - alertmanager
      - traefik
    ports:
      - 9090:9090
    cpus: 0.5
    mem_limit: 512m
    networks:
      - default
    labels:
      <<: *default-labels
    logging: *default-logging

  cadvisor:
    image: gcr.io/cadvisor/cadvisor:${CADVISOR_VERSION:-v0.46.0}
    container_name: cadvisor
    restart: unless-stopped
    privileged: true
    depends_on:
      - traefik
    volumes:
      - /:/rootfs:ro
      - /var/run:/var/run:rw
      - /sys:/sys:ro
      - /var/lib/docker:/var/lib/docker:ro
        # https://github.com/google/cadvisor/issues/1565#issuecomment-718812180
      - /var/run/docker.sock:/var/run/docker.sock
      #- /dev/disk:/dev/disk:ro
    cpus: 0.5
    mem_limit: 512m
    networks:
      - default
    labels:
      <<: *default-labels
    logging: *default-logging

  node-exporter:
    image: prom/node-exporter:${NODE_EXPORTER_VERSION:-v1.5.0}
    container_name: node-exporter
    restart: unless-stopped
    volumes:
      - /proc:/host/proc:ro
      - /sys:/host/sys:ro
      - /:/rootfs:ro
    command:
      - "--path.procfs=/host/proc"
      - "--path.sysfs=/host/sys"
      - "--collector.filesystem.ignored-mount-points"
      - "^/(sys|proc|dev|host|etc|rootfs/var/lib/docker/containers|rootfs/var/lib/docker/overlay2|rootfs/run/docker/netns|rootfs/var/lib/docker/aufs)($$|/)"
    depends_on:
      - traefik
    cpus: 0.5
    mem_limit: 512m
    networks:
      - default
    labels:
      <<: *default-labels
    logging: *default-logging

  alertmanager:
    image: prom/alertmanager:${ALERTMANAGER_VERSION:-v0.25.0}
    container_name: alertmanager
    command:
      - "--config.file=/etc/alertmanager/config.yml"
      - "--log.level=error"
      - "--storage.path=/alertmanager"
      - "--web.external-url=http://localhost:9093"
    volumes:
      - ./monitoring/configs/alertmanager/alertmanager-fallback-config.yml:/etc/alertmanager/config.yml
    ports:
      - 9093:9093
    cpus: 0.5
    mem_limit: 512m
    networks:
      - default
    depends_on:
      - uncomplicated-alert-receiver
      - traefik
    labels:
      <<: *default-labels
    logging: *default-logging

  uncomplicated-alert-receiver:
    image: ghcr.io/jamesread/uncomplicated-alert-receiver
    container_name: uncomplicated-alert-receiver
    ports:
      - 9094:8080
    cpus: 0.5
    mem_limit: 512m
    networks:
      - default
    depends_on:
      - traefik
    labels:
      <<: *default-labels
    logging: *default-logging

  loki:
    image: grafana/loki:3.0.0
    container_name: loki
    user: root
    ports:
      - 3100:3100
    command: -config.file=/etc/loki/loki.yaml
    volumes:
      - ./monitoring/configs/loki/loki.yaml:/etc/loki/loki.yaml
      - ./monitoring/configs/loki/rules.yaml:/etc/loki/rules/fake/loki-rules.yml
    depends_on:
      - traefik
    cpus: 0.5
    mem_limit: 512m
    networks:
      - default
    labels:
      <<: *default-labels
    logging: *default-logging

  promtail:
    image: grafana/promtail:3.0.0
    container_name: promtail
    volumes:
      - ./monitoring/configs/promtail/promtail.yaml:/etc/promtail/docker-config.yaml
      - /var/lib/docker/containers:/var/lib/docker/containers:ro
      - /var/run/docker.sock:/var/run/docker.sock
    command: -config.file=/etc/promtail/docker-config.yaml
    depends_on:
      - loki
      - traefik
    cpus: 0.5
    mem_limit: 512m
    networks:
      - default
    labels:
      <<: *default-labels
    logging: *default-logging

  tick-to-bar:
    build:
      context: .
      dockerfile: Dockerfile.tick-to-bar
    command: ["python", "services/tick_to_bar.py"]
    environment:
      REDIS_URL: ${REDIS_URL:-redis://redis:6379/0}
      SYMBOL: EURUSD
    volumes:
      - .:/app
    depends_on:
      - redis
    restart: unless-stopped
    networks:
      - default

  pulse-api:
    build:
      context: .
      dockerfile: services/pulse_api/Dockerfile
    command: [python -m uvicorn services.pulse_api.main:app --host 0.0.0.0 --port 8000]
    environment:
      - PULSE_CONFIG=/app/pulse_config.yaml
      - PULSE_JOURNAL_PATH=/app/data/journal
      - PYTHONPATH=/app:/app/services:/app/pulse_kernel
    volumes:
      - ./pulse_kernel.py:/app/pulse_kernel.py
      - ./pulse_config.yaml:/app/pulse_config.yaml
      - ./data/journal:/app/data/journal
    depends_on:
      redis:
        condition: service_healthy
      postgres:
        condition: service_healthy
      django:
        condition: service_healthy
    healthcheck:
      test: ["CMD", "curl", "-f", "http://localhost:8000/pulse/health"]
      interval: 15s
      timeout: 5s
      retries: 10

  dashboard:
    build:
      context: ./dashboard
      dockerfile: Dockerfile
    container_name: dashboard
    working_dir: /app/dashboard
    volumes:
      - ./dashboard:/app/dashboard
      - ./components:/app/components
      - ./utils:/app/utils
      - ./api_integration:/app/api_integration
      - ./dashboard/.streamlit:/app/dashboard/.streamlit
    env_file:
      - .env
    environment:
      - PYTHONPATH=/app:/app/components:/app/utils:/app/api_integration
      - PULSE_API_URL=http://django:8000
      - MT5_API_URL=http://mt5:5001
      - MT5_URL=http://mt5:5001
      - DJANGO_API_URL=http://django:8000
      - DJANGO_API_PREFIX=/api/v1
      - BRIDGE_TOKEN=${BRIDGE_TOKEN:-}
      - REDIS_URL=${REDIS_URL:-redis://redis:6379/0}
    depends_on:
      django:
        condition: service_healthy
      redis:
        condition: service_healthy
    command: >
      streamlit run Home.py --server.port=${STREAMLIT_SERVER_PORT:-8501} --server.enableCORS true --server.enableXsrfProtection false
    restart: unless-stopped
    networks:
      - default
      - traefik-public
    labels:
      <<: *default-labels
      traefik.enable: true
      traefik.docker.network: traefik-public
      traefik.http.routers.dashboard-http.rule: Host(`dash2.zanalytics.app`)
      traefik.http.routers.dashboard-http.entrypoints: http
      traefik.http.routers.dashboard-http.middlewares: https-redirect
      traefik.http.routers.dashboard-https.rule: Host(`dash2.zanalytics.app`)
      traefik.http.routers.dashboard-https.entrypoints: https
      traefik.http.routers.dashboard-https.tls: true
      traefik.http.routers.dashboard-https.tls.certresolver: le
      traefik.http.routers.dashboard-https.service: dashboard-service
      traefik.http.services.dashboard-service.loadbalancer.server.port: 8501
    healthcheck:
      test: ["CMD-SHELL", "curl -fsS http://localhost:8501/_stcore/health || exit 1"]
      interval: 10s
      timeout: 5s
      retries: 5
      start_period: 20s
    logging: *default-logging

  pulse-bot:
    build: ./services/pulse_bot
    container_name: pulse-bot
    working_dir: /app
    volumes:
      - .:/app
    env_file:
      - .env
      - .env.discord
    environment:
      PYTHONPATH: /app
      DJANGO_API_URL: http://django:8000
      DJANGO_API_TOKEN: ${DJANGO_API_TOKEN:-}
      REDIS_URL: ${REDIS_URL:-redis://redis:6379/0}
      DISCORD_CHANNEL_WHITELIST: ${DISCORD_CHANNEL_WHITELIST:-}
      MCP_MEMORY_API_KEY: ${MCP_MEMORY_API_KEY:-}

    # Canonical Pulse Discord bot entrypoint
    command: python services/pulse_bot/bot.py
    depends_on:
      django:
        condition: service_healthy
      redis:
        condition: service_healthy
    restart: unless-stopped
    networks:
      - default

  pulse-discord-bot:
    build: ./services/pulse_discord_bot
    container_name: pulse-discord-bot
    working_dir: /app
    env_file:
      - .env
      - .env.discord
    environment:
      MCP_MEMORY_API_URL: ${MCP_MEMORY_API_URL}
      MCP_MEMORY_API_KEY: ${MCP_MEMORY_API_KEY}
      REDIS_URL: ${REDIS_URL:-redis://redis:6379/0}
    command: python pulse_discord_bot.py
    depends_on:
      redis:
        condition: service_healthy
    restart: unless-stopped
    healthcheck:
      test: ["CMD-SHELL", "curl -fsS http://localhost:8080/healthz || exit 1"]
      interval: 30s
      timeout: 5s
      retries: 3
    networks:
      - default


  info:
    build:
      context: .
      dockerfile: services/info/Dockerfile
    container_name: info
    restart: unless-stopped
    env_file:
      - .env
    environment:
      - WIKI_DASHBOARD_PORT=${WIKI_DASHBOARD_PORT:-8503}
    ports:
      - "8503:8503"
    networks:
      - default
      - traefik-public
    labels:
      <<: *default-labels
      traefik.enable: true
      traefik.docker.network: traefik-public
      traefik.http.routers.info.rule: Host(`info.zanalytics.app`)
      traefik.http.routers.info.entrypoints: https
      traefik.http.routers.info.tls.certresolver: le
      traefik.http.services.info.loadbalancer.server.port: 8503
    healthcheck:
      test: ["CMD-SHELL", "curl -fsS http://localhost:8503/ || exit 1"]
      interval: 10s
      timeout: 5s
      retries: 5
      start_period: 20s

  # whisperer-mcp service removed; see docs/mcp-audit-trail.md for audit history

  mcp:
    build:
      context: ./backend/mcp
    container_name: mcp
    volumes:
      - ./.env:/app/.env
    ports:
      - "8001:8001"
    environment:
      - INTERNAL_API_BASE=http://django:8000
      - MCP2_API_KEY=${MCP2_API_KEY:-}
      - DATABASE_URL=${DATABASE_URL:-}
    depends_on:
      - django
    healthcheck:
      test: ["CMD-SHELL", "python -c \"import urllib.request,sys; sys.exit(0) if urllib.request.urlopen('http://localhost:8001/health', timeout=3).getcode()==200 else sys.exit(1)\""]
      interval: 10s
      timeout: 5s
      retries: 5
      start_period: 10s
    networks:
      - traefik-public
    labels:
      <<: *default-labels
      traefik.enable: true
      traefik.docker.network: traefik-public
      traefik.http.routers.mcp.rule: Host(`mcp.zanalytics.app`)
      traefik.http.routers.mcp.entrypoints: https
      traefik.http.routers.mcp.tls.certresolver: le
      traefik.http.routers.mcp.tls: true
      traefik.http.routers.mcp.service: mcp-service
      traefik.http.services.mcp-service.loadbalancer.server.port: 8001
    restart: unless-stopped
  market-fetcher:
    image: curlimages/curl:8.8.0
    container_name: market-fetcher
    command: ["/bin/sh", "-lc", "while true; do curl -fsS http://django:8000/api/v1/market/fetch || true; sleep 300; done"]
    depends_on:
      django:
        condition: service_started
    restart: unless-stopped
    networks:
      - default

  predict-cron:
    build:
      context: .
      dockerfile: Dockerfile.predict-cron
    container_name: predict-cron
    working_dir: /app
    volumes:
      - .:/app
    env_file:
      - .env
    environment:
      - REDIS_URL=${REDIS_URL:-redis://redis:6379/0}
      - RISK_THRESHOLD=${RISK_THRESHOLD:-0.9}
      - PREDICT_CRON_INTERVAL=${PREDICT_CRON_INTERVAL:-900}
      - PREDICT_CRON_SYMBOL=${PREDICT_CRON_SYMBOL:-EURUSD}
      - PREDICT_CRON_PRICE=${PREDICT_CRON_PRICE:-1.2345}
      - PREDICT_CRON_RISK=${PREDICT_CRON_RISK:-0.95}
    command: >
      sh -lc "while true; do
        python scripts/predict_cron.py --demo \
          --symbol \"${PREDICT_CRON_SYMBOL}\" \
          --price \"${PREDICT_CRON_PRICE}\" \
          --risk \"${PREDICT_CRON_RISK}\" || true;
        sleep ${PREDICT_CRON_INTERVAL};
      done"
    depends_on:
      redis:
        condition: service_healthy
    restart: unless-stopped
    networks:
      - default
  redis-ml-bridge:
    image: python:3.11-slim
    container_name: redis-ml-bridge
    working_dir: /app
    volumes:
      - .:/app
    environment:
      - REDIS_HOST=${REDIS_HOST:-redis}
      - REDIS_PORT=${REDIS_PORT:-6379}
      - STREAM_VERSION=${STREAM_VERSION:-1}
      - ML_SIGNAL_STREAM
      - ML_RISK_STREAM
    command: sh -lc "pip install --no-cache-dir redis && python services/redis_ml_bridge.py"
    depends_on:
      redis:
        condition: service_healthy
    restart: unless-stopped
    networks:
      - default

  mcp2-redis:
    image: redis:7-alpine
    container_name: mcp2-redis
    restart: unless-stopped
    networks:
      - default

  mcp2-pg:
    image: postgres:15-alpine
    container_name: mcp2-pg
    environment:
      POSTGRES_PASSWORD: postgres
    volumes:
      - ./services/mcp2/init.sql:/docker-entrypoint-initdb.d/init.sql:ro # initialize docs table
    restart: unless-stopped
    networks:
      - default

  mcp2:
    build:
      context: .
      dockerfile: ./services/mcp2/Dockerfile
    container_name: mcp2
    environment:
      - REDIS_URL=redis://mcp2-redis:6379/0
      - REDIS_STREAMS_URL=${REDIS_STREAMS_URL:-redis://redis:6379/0}
      - DATABASE_URL=postgresql://postgres:postgres@mcp2-pg:5432/postgres
      - MCP2_API_KEY=${MCP2_API_KEY:-}
      - KAFKA_BOOTSTRAP_SERVERS=${KAFKA_BOOTSTRAP_SERVERS:-kafka:9092}
      - KAFKA_TOPIC=${KAFKA_TOPIC:-mcp2.enriched_trades}
      - OPENAI_API_KEY=${OPENAI_API_KEY:-}
      - OPENAI_MODEL=${OPENAI_MODEL:-gpt-4o-mini}
    volumes:
      - ./services/mcp2/init.sql:/docker-entrypoint-initdb.d/init.sql:ro # initialize docs table
    depends_on:
      mcp2-redis:
        condition: service_started
      mcp2-pg:
        condition: service_started
    healthcheck:
      test: ["CMD-SHELL", "python -c \"import urllib.request,sys; sys.exit(0) if urllib.request.urlopen('http://localhost:8002/health', timeout=3).getcode()==200 else sys.exit(1)\""]
      interval: 10s
      timeout: 5s
      retries: 5
      start_period: 10s
    restart: unless-stopped
    networks:
      - traefik-public
      - default

  zookeeper:
    image: confluentinc/cp-zookeeper:7.5.0
    container_name: zookeeper
    environment:
      ZOOKEEPER_CLIENT_PORT: 2181
      ZOOKEEPER_TICK_TIME: 2000
    ports:
      - "2181:2181"
    networks:
      - data-pipeline

  kafka:
    image: confluentinc/cp-kafka:7.5.0
    container_name: kafka
    depends_on:
      - zookeeper
    ports:
      - "9092:9092"
    environment:
      KAFKA_BROKER_ID: 1
      KAFKA_ZOOKEEPER_CONNECT: zookeeper:2181
      KAFKA_ADVERTISED_LISTENERS: PLAINTEXT://kafka:9092
      KAFKA_OFFSETS_TOPIC_REPLICATION_FACTOR: 1
    networks:
      - data-pipeline

  enrichment:
    build:
      context: .
      dockerfile: services/enrichment/Dockerfile
    environment:
      KAFKA_BROKER: ${KAFKA_BROKER:-kafka:9092}
      RAW_MARKET_DATA_TOPIC: ${RAW_MARKET_DATA_TOPIC:-raw-market-data}
      ENRICHED_TOPIC: ${ENRICHED_TOPIC:-enriched-analysis-payloads}
    depends_on:
      - kafka
    networks:
      - data-pipeline

  timescaledb:
    image: timescale/timescaledb:latest-pg15
    container_name: timescaledb
    environment:
      POSTGRES_USER: ${POSTGRES_USER:-postgres}
      POSTGRES_PASSWORD: ${POSTGRES_PASSWORD:-timescale}
      POSTGRES_DB: ${POSTGRES_DB:-postgres}
    ports:
      - "5432:5432"
    volumes:
      - timescale-data:/var/lib/postgresql/data
    networks:
      - data-pipeline

  persistence:
    image: python:3.11-slim
    container_name: persistence
    working_dir: /app
    volumes:
      - .:/app
    environment:
      - KAFKA_BROKERS=${KAFKA_BROKERS:-kafka:9092}
      - TOPIC=enriched-analysis-payloads
      - PG_DSN=postgresql://postgres:timescale@timescaledb:5432/postgres
    command: >
      sh -lc "pip install --no-cache-dir psycopg2-binary confluent-kafka &&
      python services/persistence/consumer.py"
    depends_on:
      kafka:
        condition: service_started
      timescaledb:
        condition: service_started
    networks:
      - data-pipeline

  caching:
    build:
      context: .
      dockerfile: services/caching/Dockerfile
    environment:
      - KAFKA_BROKERS=${KAFKA_BROKERS:-kafka:9092}
      - KAFKA_GROUP=${KAFKA_GROUP:-caching-service}
      - KAFKA_TOPIC=${KAFKA_TOPIC:-enriched-analysis-payloads}
      - REDIS_HOST=${REDIS_HOST:-redis}
      - REDIS_PORT=${REDIS_PORT:-6379}
      - LATEST_PAYLOAD_TTL=${LATEST_PAYLOAD_TTL:-3600}
      - ACTIVE_FVG_TTL=${ACTIVE_FVG_TTL:-3600}
      - BEHAVIORAL_SCORE_TTL=${BEHAVIORAL_SCORE_TTL:-3600}
    depends_on:
      kafka:
        condition: service_started
      redis:
        condition: service_healthy
    healthcheck:
      test: ["CMD", "curl", "-f", "http://localhost:8000/health"]
      interval: 15s
      timeout: 5s
      retries: 5
    ports:
      - "${CACHING_PORT:-8000}:8000" # optional metrics/health endpoint
    restart: unless-stopped
    logging: *default-logging
    networks:
      - data-pipeline
      - default

  overseer:
    build:
      context: .
      dockerfile: services/overseer/Dockerfile
    environment:
      - KAFKA_BOOTSTRAP_SERVERS=${KAFKA_BOOTSTRAP_SERVERS:-kafka:9092}
      - OVERSEER_TOPIC=${OVERSEER_TOPIC:-overseer-events}
    depends_on:
      kafka:
        condition: service_started
    restart: unless-stopped
    logging: *default-logging
    networks:
      - data-pipeline

  qdrant:
    image: qdrant/qdrant:latest
    container_name: qdrant
    ports:
      - "6333:6333"
      - "6334:6334"
    volumes:
      - qdrant-data:/qdrant/storage
    networks:
      - data-pipeline
      - default

  vectorization-service:
    build:
      context: .
      dockerfile: services/vectorization_service/Dockerfile
    environment:
      - KAFKA_BOOTSTRAP_SERVERS=${KAFKA_BOOTSTRAP_SERVERS:-kafka:9092}
      - KAFKA_GROUP_ID=${KAFKA_GROUP_ID:-vectorization-service}
      - KAFKA_ANALYSIS_TOPIC=${KAFKA_ANALYSIS_TOPIC:-final-analysis-payloads}
      - QDRANT_URL=${QDRANT_URL:-http://qdrant:6333}
      - QDRANT_API_KEY=${QDRANT_API_KEY}
    depends_on:
      kafka:
        condition: service_started
      qdrant:
        condition: service_started
    healthcheck:
      test: ["CMD", "python", "healthcheck.py"]
      interval: 30s
      timeout: 10s
      retries: 5
      start_period: 20s
    restart: unless-stopped
    logging: *default-logging
    networks:
      - data-pipeline
      - default

  ollama:
    image: ollama/ollama:latest
    container_name: ollama
    restart: unless-stopped
    ports:
      - "11434:11434"
    volumes:
      - ollama-models:/root/.ollama
    environment:
      - OLLAMA_KEEP_ALIVE=5m
    networks:
      - default


volumes:
  grafana-data: {}
  prometheus-data: {}
  redis-data: {}
  postgres-data: {}
  static_volume: {}
  timescale-data: {}
  ollama-models: {}
  ollama: {}
  qdrant-data: {}

networks:
  default:
    driver: bridge
  data-pipeline:
    driver: bridge
    internal: true
  traefik-public:
    external: true
    name: traefik-public<|MERGE_RESOLUTION|>--- conflicted
+++ resolved
@@ -10,13 +10,11 @@
   logging_jobname: "containerlogs"
   stackname: "docker-monitoring-stack-gpnc"
 
-<<<<<<< HEAD
-=======
+
 x-discord-env: &discord-env
   DISCORD_BOT_TOKEN: ${DISCORD_BOT_TOKEN:-}
   DISCORD_CHANNEL_ID: ${DISCORD_CHANNEL_ID:-}
 
->>>>>>> 9bc58390
 
 services:
   traefik:

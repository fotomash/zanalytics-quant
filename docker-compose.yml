--- conflicted
+++ resolved
@@ -11,13 +11,9 @@
   stackname: "docker-monitoring-stack-gpnc"
 
 x-discord-env: &discord-env
-<<<<<<< HEAD
   DISCORD_BOT_TOKEN: ${DISCORD_BOT_TOKEN:-}
   DISCORD_CHANNEL_ID: ${DISCORD_CHANNEL_ID:-}
-=======
-  DISCORD_BOT_TOKEN: ${DISCORD_BOT_TOKEN}
-  DISCORD_CHANNEL_ID: ${DISCORD_CHANNEL_ID}
->>>>>>> 7351d35d
+
 
 services:
   traefik:
@@ -277,21 +273,6 @@
       - 8010:8000
     env_file:
       - .env
-<<<<<<< HEAD
-      environment:
-        <<: *discord-env
-        PYTHONPATH: /app:/app/components:/app/utils:/app/backend:/app/agents
-        DJANGO_SETTINGS_MODULE: app.settings
-        DJANGO_SECRET_KEY: ${DJANGO_SECRET_KEY:-dev-insecure-key-change-me}
-        DJANGO_DOMAIN: ${DJANGO_DOMAIN:-localhost}
-        REDIS_URL: ${REDIS_URL:-redis://redis:6379/0}
-        ALERTS_ENABLED: true
-        ALERTS_MIN_INTERVAL_SECONDS: 60
-        ALERTS_SCORE_HI: 90
-        ALERTS_TOXICITY_LIMIT: 0.30
-        ALERTS_DD_INTRADAY_WARN: 0.025
-        MT5_API_URL: http://mt5:5001
-=======
     environment:
       <<: *discord-env
       PYTHONPATH: /app:/app/components:/app/utils:/app/backend:/app/agents
@@ -305,7 +286,6 @@
       ALERTS_TOXICITY_LIMIT: 0.30
       ALERTS_DD_INTRADAY_WARN: 0.025
       MT5_API_URL: http://mt5:5001
->>>>>>> 7351d35d
       # Avoid overriding secret key with empty value; single definition above is sufficient
     depends_on:
       postgres:

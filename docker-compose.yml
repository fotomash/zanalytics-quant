--- conflicted
+++ resolved
@@ -863,15 +863,12 @@
       - REDIS_HOST=${REDIS_HOST:-redis}
       - REDIS_PORT=${REDIS_PORT:-6379}
       - STREAM_VERSION=${STREAM_VERSION:-1}
-<<<<<<< HEAD
       - ML_SIGNAL_STREAM
       - ML_RISK_STREAM
     command: python services/redis_ml_bridge.py
-=======
       - ML_SIGNAL_STREAM=${ML_SIGNAL_STREAM:-ml:signals:v1}
       - ML_RISK_STREAM=${ML_RISK_STREAM:-ml:risk:v1}
-    command: sh -lc "pip install --no-cache-dir redis && python services/redis_ml_bridge.py"
->>>>>>> 8dbad168
+      - sh -lc "pip install --no-cache-dir redis && python services/redis_ml_bridge.py"
     depends_on:
       redis:
         condition: service_healthy

--- conflicted
+++ resolved
@@ -1,4 +1,4 @@
-<<<<<<< HEAD
+
 """Simple Streamlit dashboard for UAT/info environment.
 
 This lightweight app mirrors the style of the existing
@@ -7,13 +7,11 @@
 container which is exposed on port 8503 (see `WIKI_DASHBOARD_PORT`).
 """
 
-from __future__ import annotations
+
 
 import graphviz
 import importlib
 import plotly.graph_objects as go
-=======
->>>>>>> efb072eb
 import streamlit as st
 import plotly.graph_objects as go
 import graphviz  # For diagrams (ensure installed in env)
@@ -213,8 +211,6 @@
     unsafe_allow_html=True,
 )
 
-
-<<<<<<< HEAD
 PAGE_MODULES = {
     "Home": ("wiki_pages.home", "home"),
     "Strategies": ("wiki_pages.strategies", "strategies"),
@@ -223,7 +219,7 @@
 }
 
 page = st.sidebar.selectbox("Pages", list(PAGE_MODULES.keys()))
-=======
+
 PAGE_KEYS = {
     "Home": "home",
     "Strategies": "strategies",
@@ -241,24 +237,22 @@
     "HowTo": HowTo,
     "Interactive Demo": InteractiveDemo,
 }
-=======
+
 # Navigation (sidebar for dashboards)
 dashboards = ["Info (Landing)", "Interaction"]
 dashboard = st.sidebar.selectbox("Dashboards", dashboards)
-
->>>>>>> efb072eb
 
 # Persistent Whisperer Panel (context-aware)
 # To eliminate repeated permission prompts for LLM API calls to django2.zanalytics.app,
 # ensure openapi.actions.yaml defines a trusted connector with always_allow.
 st.sidebar.markdown("<div class='ask-whisperer'>", unsafe_allow_html=True)
 st.sidebar.subheader("Ask Whisperer")
-<<<<<<< HEAD
+
 module_path, prompt_key = PAGE_MODULES[page]
 for prompt in mock_data["whisperer_prompts"].get(prompt_key, []):
-=======
+
 for prompt in mock_data["whisperer_prompts"].get(dashboard.lower().split()[0], []):
->>>>>>> efb072eb
+
     st.sidebar.write(f"- {prompt}")
 whisper_input = st.sidebar.text_input("Your question:")
 if whisper_input:
@@ -267,10 +261,8 @@
     )
 st.sidebar.markdown("</div>", unsafe_allow_html=True)
 
-<<<<<<< HEAD
 module = importlib.import_module(module_path)
 module.render(mock_data)
-=======
 
 # Dashboard Content
 if dashboard == "Info (Landing)":
@@ -323,5 +315,4 @@
             f"{entry['ts']} - {entry['kind']}: {entry['text']} (Confluence: {entry['meta']['confluence']})"
         )
     if st.button("Add Mock Journal Entry"):
-        st.write("Appended: New ENTRY with confluence 85 (simulated).")
->>>>>>> efb072eb
+        st.write("Appended: New ENTRY with confluence 85 (simulated).")
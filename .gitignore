/config/.cache
/config/.cache/fontconfig
/config/.local
/config/.wine
/config/.config
/components/__pycache__
components/.DS_Store
dashboard/.DS_Store
utils/.DS_Store
.DS_Store

backend/mt5/.env

# Ignore zip archives
*.zip*

<<<<<<< HEAD
__pycache__/
**/__pycache__/
=======
__pycache__/
>>>>>>> 11450470
<|MERGE_RESOLUTION|>--- conflicted
+++ resolved
@@ -8,15 +8,7 @@
 dashboard/.DS_Store
 utils/.DS_Store
 .DS_Store
-
 backend/mt5/.env
-
 # Ignore zip archives
 *.zip*
-
-<<<<<<< HEAD
-__pycache__/
-**/__pycache__/
-=======
-__pycache__/
->>>>>>> 11450470
+**/__pycache__/
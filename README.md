--- conflicted
+++ resolved
@@ -1,8 +1,6 @@
 # Zanalytics Quant Platform
 
-<<<<<<< HEAD
-Trader‑first analytics, risk, and execution — backed by MT5, Django, Redis, Postgres, and Streamlit, now with LLM‑native Actions and safe position control (partials, scaling, hedging). For architecture and API details, see the [docs README](docs/README.md), Redis cache design in [redis_architecture/README.md](redis_architecture/README.md), and guidance on MCP memory windows and journaling in [docs/mcp_redis.md](docs/mcp_redis.md).
-=======
+
 Trader‑first analytics, risk, and execution — backed by MT5, Django, Redis, Postgres, and Streamlit. Now with LLM‑native Actions and safe position control (partials, scaling, hedging).
 
 The v2.0beta release pivots to a memory-centric stack: Redis handles low-latency state, vector search powers recall, and journal replay keeps sessions deterministic. For deeper architecture insights and API details, visit the [docs README](docs/README.md), the central hub for extended documentation. Redis cache design and deployment steps live in [redis_architecture/README.md](redis_architecture/README.md), and MCP memory windows and journaling guidance are covered in [docs/mcp_redis.md](docs/mcp_redis.md).
@@ -12,7 +10,6 @@
 - **MCP Redis** maintains real-time caches and streams for the MCP layer. [Learn more](docs/architecture_v2beta.md#mcp-redis).
 - **Journal persistence** writes a durable, replayable audit log. [Learn more](docs/architecture_v2beta.md#journal-persistence).
 - **Vector memory** stores embeddings for long-term contextual recall. [Learn more](docs/architecture_v2beta.md#vector-memory).
->>>>>>> 0b37d91d
 
 ## Table of Contents
 - [Memory & Persistence](#memory--persistence)
@@ -22,32 +19,19 @@
 - [pulse-api](#pulse-api)
 - [tick-to-bar](#tick-to-bar)
 - [Quick Start: MCP2 Metrics & Streams](#quick-start-mcp2-metrics--streams)
-<<<<<<< HEAD
-- [Getting Started – Quick Launch](#getting-started-quick-launch)
-=======
 - [Getting Started – Quick Launch](#getting-started-%E2%80%93-quick-launch)
->>>>>>> 0b37d91d
 - [Environment Variables](#environment-variables)
   - [Execution Validation Settings](#execution-validation-settings)
 - [MT5 service vs. Django API](#mt5-service-vs-django-api)
 - [mt5 vs mt5-api services](#mt5-vs-mt5-api-services)
 - [How It Works (Practical Flow)](#how-it-works-practical-flow)
 - [Data Integrity and Deduplication](#data-integrity-and-deduplication)
-<<<<<<< HEAD
 - [MT5 Bridge & Orders (Execution)](#mt5-bridge-orders-execution)
 - [Actions Bus for GPT (≤30 operations)](#actions-bus-for-gpt-30-operations)
 - [Dashboards & Diagnostics](#dashboards--diagnostics)
 - [Journaling (ZBAR)](#journaling-zbar)
 - [Typical User Scenarios](#typical-user-scenarios)
 - [Data Enrichment & Customization](#data-enrichment-customization)
-=======
-- [MT5 Bridge & Orders (Execution)](#mt5-bridge--orders-execution)
-- [Actions Bus for GPT (≤30 operations)](#actions-bus-for-gpt-%E2%89%A430-operations)
-- [Dashboards & Diagnostics](#dashboards--diagnostics)
-- [Journaling (ZBAR)](#journaling-zbar)
-- [Typical User Scenarios](#typical-user-scenarios)
-- [Data Enrichment & Customization](#data-enrichment--customization)
->>>>>>> 0b37d91d
 - [Session Manifest Prompts](#session-manifest-prompts)
 - [Confidence Trace Matrix](#confidence-trace-matrix)
 - [Example .env Configuration](#example-env-configuration)
@@ -60,12 +44,9 @@
 - [License](#license)
 - [Advanced Usage](#advanced-usage)
 - [Kafka Replay Consumer](#kafka-replay-consumer)
-<<<<<<< HEAD
-=======
   - [Basic usage](#basic-usage)
   - [Replay into Redis](#replay-into-redis)
   - [Replay into Postgres](#replay-into-postgres)
->>>>>>> 0b37d91d
 - [Full API Documentation](#full-api-documentation)
 - [FAQ](#faq)
 - [Troubleshooting Gold Mine](#troubleshooting-gold-mine)
@@ -73,7 +54,6 @@
 - [MCP Scaling Runbook](#mcp-scaling-runbook)
 - [Pulse Dashboard Prototype](#pulse-dashboard-prototype)
 - [Further Reading](#further-reading)
-<<<<<<< HEAD
 
 ## Memory & Persistence
 
@@ -81,8 +61,7 @@
 - **Journal persistence** – append-only log for durable audits and replay. [More](docs/architecture_v2beta.md#journal-persistence)
 - **Vector memory** – embedding store enabling long-term contextual recall. [More](docs/architecture_v2beta.md#vector-memory)
 
-=======
->>>>>>> 0b37d91d
+
 ## What's Inside
 - `backend/mt5`: Flask bridge to MetaTrader5 (send orders, partial close, hedge, scale)
 - `backend/django`: REST API, Actions Bus router, positions aliases, journal
@@ -188,8 +167,6 @@
 redis-cli XRANGE ml:signals:v1 - + LIMIT 5
 redis-cli XRANGE ml:risk:v1 - + LIMIT 5
 ```
-<<<<<<< HEAD
-=======
 
 
 ## pulse-api
@@ -232,7 +209,7 @@
 
 ---
 
->>>>>>> 0b37d91d
+
 ## Getting Started – Quick Launch
 
 Before starting, install the core tooling: [Git](https://git-scm.com/book/en/v2/Getting-Started-Installing-Git), [Docker](https://docs.docker.com/get-docker/) and [Docker Compose](https://docs.docker.com/compose/install/). Optional dependencies include [Wine](https://wiki.winehq.org/Download) for the MT5 bridge on non-Windows hosts and [Traefik](https://doc.traefik.io/traefik/getting-started/install-traefik/) if you plan to use its routing features.

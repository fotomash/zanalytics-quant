# Zanalytics Quant Platform

Trader‑first analytics, risk, and execution — backed by MT5, Django, Redis, Postgres, and Streamlit. Now with LLM‑native Actions and safe position control (partials, scaling, hedging).

The v2.0beta release pivots to a memory-centric stack: Redis handles low-latency state, vector search powers recall, and journal replay keeps sessions deterministic. For deeper architecture insights and API details, visit the [docs README](docs/README.md), the central hub for extended documentation. Redis cache design and deployment steps live in [redis_architecture/README.md](redis_architecture/README.md), and MCP memory windows and journaling guidance are covered in [docs/mcp_redis.md](docs/mcp_redis.md).

## Memory & Persistence

- **MCP Redis** maintains real-time caches and streams for the MCP layer. [Learn more](docs/architecture_v2beta.md#mcp-redis).
- **Journal persistence** writes a durable, replayable audit log. [Learn more](docs/architecture_v2beta.md#journal-persistence).
- **Vector memory** stores embeddings for long-term contextual recall. [Learn more](docs/architecture_v2beta.md#vector-memory).

## Table of Contents
- [Memory & Persistence](#memory--persistence)
- [What's Inside](#whats-inside)
- [Architecture](#architecture)
- [System Overview](#system-overview)
- [pulse-api](#pulse-api)
- [tick-to-bar](#tick-to-bar)
- [Quick Start: MCP2 Metrics & Streams](#quick-start-mcp2-metrics--streams)
- [Getting Started – Quick Launch](#getting-started-%E2%80%93-quick-launch)
- [Environment Variables](#environment-variables)
  - [Execution Validation Settings](#execution-validation-settings)
- [MT5 service vs. Django API](#mt5-service-vs-django-api)
- [mt5 vs mt5-api services](#mt5-vs-mt5-api-services)
- [How It Works (Practical Flow)](#how-it-works-practical-flow)
- [Data Integrity and Deduplication](#data-integrity-and-deduplication)
- [MT5 Bridge & Orders (Execution)](#mt5-bridge--orders-execution)
- [Actions Bus for GPT (≤30 operations)](#actions-bus-for-gpt-%E2%89%A430-operations)
- [Dashboards & Diagnostics](#dashboards--diagnostics)
- [Journaling (ZBAR)](#journaling-zbar)
- [Typical User Scenarios](#typical-user-scenarios)
- [Data Enrichment & Customization](#data-enrichment--customization)
- [Session Manifest Prompts](#session-manifest-prompts)
- [Confidence Trace Matrix](#confidence-trace-matrix)
- [Example .env Configuration](#example-env-configuration)
- [Security & Access Control](#security--access-control)
- [API Health Check and Query Examples](#api-health-check-and-query-examples)
- [Contributing](#contributing)
- [Running Tests](#running-tests)
- [Known Issues & Best Practices](#known-issues--best-practices)
- [Future Directions & Next Steps](#future-directions--next-steps)
- [License](#license)
- [Advanced Usage](#advanced-usage)
- [Kafka Replay Consumer](#kafka-replay-consumer)
  - [Basic usage](#basic-usage)
  - [Replay into Redis](#replay-into-redis)
  - [Replay into Postgres](#replay-into-postgres)
- [Full API Documentation](#full-api-documentation)
- [FAQ](#faq)
- [Troubleshooting Gold Mine](#troubleshooting-gold-mine)
- [MCP2 Runbook](#mcp2-runbook)
- [MCP Scaling Runbook](#mcp-scaling-runbook)
- [Pulse Dashboard Prototype](#pulse-dashboard-prototype)
- [Further Reading](#further-reading)
## What's Inside
- `backend/mt5`: Flask bridge to MetaTrader5 (send orders, partial close, hedge, scale)
- `backend/django`: REST API, Actions Bus router, positions aliases, journal
- [`dashboard/`](dashboard/README.md): Streamlit UI (Pulse, Whisperer, diagnostics)
- [`dashboards/`](dashboards/README.md): standalone examples and templates
- `openapi.actions.yaml`: the single schema to upload to Custom GPT
- `docs/`: deep dives (Actions Bus, Positions & Orders, Journaling schema)
- `services/pulse_bot/bot.py`: Discord bot entrypoint for interacting with the Pulse kernel

## Architecture
```mermaid
graph LR
  Trader/LLM -->|Action| ActionsBus[/POST /api/v1/actions/query/]
  ActionsBus -->|verb route| Django[Django API]
  Django -->|orders proxy| MT5[MT5 Bridge]
  Django --> Postgres[(Postgres)]
  Django --> Redis[(Redis)]
  Streamlit[Dashboards] --> Django
  MT5 -->|positions/history| Django
```

- **Redis-backed MCP memory** – Redis stores session context in TTL-managed hashes and streams for fast recall and ephemeral memory.
- **Vector DB integration** – the [vectorization service](docs/vectorization_service.md) pushes embeddings to external stores (Qdrant, Pinecone, etc.) for semantic retrieval.
- **Scaling MCP instances** – add MCP pods behind the gateway when Redis memory or vector workloads near capacity.
- **OpenAI MCP connector** – OpenAI’s MCP connector can plug into the gateway, exposing GPT tooling via the same `/exec` interface.

For detailed network flows, MCP2 responsibilities, storage topology, and vector pipelines, see [docs/architecture.md](docs/architecture.md) and [docs/vectorization_service.md](docs/vectorization_service.md).

## System Overview

The Zanalytics Quant platform is architected to meet the rigorous demands of professional quantitative research and trading. Each component has a distinct role designed to maximize security, modularity, and performance:

- **MT5** serves as the primary market data source and trading engine, running inside a Docker container with Wine to ensure consistent cross-platform operation. It exposes a REST API for data retrieval and order management, isolating the trading environment from other system components for security and stability.

- **Django API** acts as the orchestrator and backend service layer. It manages user authentication, enforces access controls, and provides RESTful endpoints for data retrieval and command execution. The API encapsulates business logic and database interactions, ensuring secure and auditable operations.

- **Redis** is leveraged as a high-performance in-memory cache and message bus. It stores real-time tick and bar data, event streams, and intermediate enrichment results to enable low-latency analytics and dashboard updates. Redis caching reduces load on the main database and supports real-time responsiveness.

- **Postgres** is the authoritative data store for all historical and enriched market data, including ticks, bars, positions, and computed features. It provides transactional integrity and supports complex queries required for backtesting and research.

- **Enrichment Scripts** located in the `utils/` directory perform data transformation, feature engineering, and batch ETL processes. They convert raw market data into actionable alpha features, rolling statistics, and signals, which are then persisted back to Postgres and cached in Redis.

- **Streamlit Dashboard** offers a user-friendly, interactive frontend for visualization and analysis. It consumes data from the Django API and Redis cache, presenting live and historical market insights with customizable charts and controls.

This modular design facilitates secure separation of concerns, easy extensibility for new features or data sources, and robust performance for professional quant workflows.

## pulse-api

**Purpose**: Exposes the Pulse runtime over HTTP so other services can request confluence scores, perform risk checks, and append journal entries.

**Build & Run**

```bash
docker compose up --build pulse-api
```

**Required Environment Variables**

- `PULSE_CONFIG` – path to the Pulse YAML configuration.
- `PULSE_API_KEY` – API key expected in the `X-API-Key` request header.

Service definition is included in [docker-compose.yml](docker-compose.yml).

## tick-to-bar

**Purpose**: Aggregates raw tick streams into OHLCV bars and publishes them to Redis or downstream consumers.

**Build & Run**

```bash
docker compose -f docker-compose.yml -f docker-compose.override.yml up --build tick-to-bar
```

**Required Environment Variables**

- `REDIS_HOST` – Redis hostname.
- `REDIS_PORT` – Redis port.
- `SYMBOLS` – comma-separated instruments to process.
- `KAFKA_BOOTSTRAP_SERVERS` – Kafka broker addresses.
- `KAFKA_TICKS_TOPIC` – source topic for tick data.
- `KAFKA_GROUP_ID` – consumer group identifier.
- `STREAM_VERSION_PREFIX` – stream namespace version (default `v2`).

See [docker-compose.override.yml](docker-compose.override.yml) (extends [docker-compose.yml](docker-compose.yml)) for configuration details.

## Quick Start: MCP2 Metrics & Streams

```bash
export MCP_HOST=http://localhost:8002
export MCP2_API_KEY=your-dev-key

# Authenticated doc search
curl -H "X-API-Key: $MCP2_API_KEY" "$MCP_HOST/search_docs?query=alpha"

# Prometheus metrics
curl "$MCP_HOST/metrics" | head

# Optional Kafka topic (no-op if brokers unset)
export KAFKA_BROKERS=localhost:9092
# payloads go to enriched-analysis-payloads

# Inspect Redis Streams
redis-cli XRANGE ml:signals:v1 - + LIMIT 5
redis-cli XRANGE ml:risk:v1 - + LIMIT 5
```

<<<<<<< HEAD
=======
## pulse-api

FastAPI shim that exposes PulseKernel scoring, risk, and journaling features to other services.

**Build and run**

```bash
docker compose build pulse-api
docker compose up pulse-api
```

**Environment variables**

- `PULSE_CONFIG` – path to the Pulse configuration file.
- `PULSE_API_KEY` – API key required for authenticated requests.

Service definition: [docker-compose.yml](docker-compose.yml).

## ticktobar

Redis stream consumer that aggregates ticks into OHLCV bars for multiple symbols.

**Build and run**

```bash
docker compose -f docker-compose.yml -f docker-compose.override.yml build tick-to-bar
docker compose -f docker-compose.yml -f docker-compose.override.yml up tick-to-bar
```

**Environment variables**

- `REDIS_HOST` – Redis host providing tick streams.
- `REDIS_PORT` – Redis port (default `6379`).
- `SYMBOLS` – comma-separated symbols to process.
- `STREAM_VERSION_PREFIX` – stream namespace version (default `v2`).

Service definition: [docker-compose.override.yml](docker-compose.override.yml).

---
>>>>>>> 02fb7f07

## Getting Started – Quick Launch

Before starting, install the core tooling: [Git](https://git-scm.com/book/en/v2/Getting-Started-Installing-Git), [Docker](https://docs.docker.com/get-docker/) and [Docker Compose](https://docs.docker.com/compose/install/). Optional dependencies include [Wine](https://wiki.winehq.org/Download) for the MT5 bridge on non-Windows hosts and [Traefik](https://doc.traefik.io/traefik/getting-started/install-traefik/) if you plan to use its routing features.

1. **Clone the repository and set up the environment:**
    ```bash
    git clone https://github.com/fotomash/zanalytics-quant.git
    cd zanalytics-quant
    cp .env.template .env  # Never commit secrets!
    cp backend/mt5/.env.example backend/mt5/.env
    ```

2. **Edit your `.env` and `backend/mt5/.env` files** with all required API keys, passwords, and connection strings. See
   [Environment Variables](#environment-variables) for a summary of the most important settings and
   [docs/env-reference.md](docs/env-reference.md) for the complete table.

The active Docker Compose files are `docker-compose.yml` and optional `docker-compose.override.yml` for local overrides.
Legacy compose configurations have been archived under `docs/legacy/`.

3. **Build and start the platform:**
    ```bash
    docker network create traefik-public
    docker compose build --no-cache
    docker compose up -d
    ```

4. **Apply database migrations:** run `mcp2.sql` to create the `mcp_docs` table and its `created_at` index.
    ```bash
    docker compose exec postgres \
      psql -U "$POSTGRES_USER" -d "$POSTGRES_DB" -f db/migrations/mcp2.sql
    ```

5. **Check all services:**
    ```bash
    docker compose ps
    docker compose logs dashboard
    docker compose logs mt5
    ```

6. **Access the dashboards and APIs:**
    - **Streamlit Dashboard:**  
      Open `http://localhost:8501` or your mapped domain.
    - **MT5 API:**  
      Try `curl "$MT5_API_URL/ticks?symbol=EURUSD&limit=10"`
    - **Traefik Dashboard:**  
      Open `https://your-traefik-domain.com` (with HTTP auth)
    - **Django API (Swagger/ReDoc):**
      Open `/swagger/` and `/redoc/` endpoints.

---

## Environment Variables

Copy `.env.sample` (or `.env.template` for the full set) to `.env`, fill in the sensitive values, and keep the real
file out of version control. Never commit secrets to the repository. Docker Compose reads `.env` through its `env_file`
directive and injects those variables into services like `mcp`. For deployments, supply these values through your
deployment configuration or a dedicated secrets manager—containers no longer mount `.env` directly.

Key variables to configure before launching:

- `CUSTOM_USER` and `PASSWORD` – MT5 account credentials.
- `MT5_API_URL` / `MT5_URL` – URLs for the MT5 bridge.
- `DJANGO_API_URL` and `DJANGO_API_PREFIX` – Django API endpoints.
- `DASH_METRICS_PATH` and `DASH_PROMPT_PATH` – dashboard configuration paths.
- `BRIDGE_TOKEN` – optional token sent as `X-Bridge-Token` header.
- `VNC_DOMAIN`, `TRAEFIK_DOMAIN`, `TRAEFIK_USERNAME`, `ACME_EMAIL` – domains and Traefik settings.
- `DJANGO_SECRET_KEY` – secret key for Django.
- `MCP2_API_KEY` – secret used by the `mcp` service. Add it to `.env` and Compose
  or CI will inject it; use a 32‑hex‑character value.
- `PINECONE_URL` and `PINECONE_API_KEY` – connection details for the Pinecone
  vector store. Set these to point at your Pinecone deployment or leave the URL
  as `https://localhost:443` to use the local fallback.
- `VECTOR_DB_URL` – base URL for the vector database service (defaults to the
  bundled Qdrant instance).
- `QDRANT_API_KEY` – API key for the Qdrant vector store if auth is required.
- `LOCAL_LLM_MODEL` – model name or path for on‑device LLM inference when
  avoiding external APIs.
- `REDIS_URL` – connection string for the MCP Redis instance.
- `REDIS_STREAMS_URL` – optional Redis dedicated to stream operations
  (falls back to `REDIS_URL`).
- `USE_KAFKA_JOURNAL` – set to `true` to persist journal events in Kafka instead
  of Redis.

- `VECTOR_DB_URL` and `QDRANT_API_KEY` – base URL and optional API key for the
  vector database (Qdrant by default).
- `LOCAL_LLM_MODEL` – model identifier for on-box inference served by Ollama
  or a similar local runtime.
- `REDIS_URL` – connection string for Redis used by MCP and other services.
- `PULSE_JOURNAL_PATH` and `USE_KAFKA_JOURNAL` – directory for Redis-backed
  journal persistence and flag to mirror entries to Kafka.
- `LOCAL_THRESHOLD` – confidence cutoff for using the local echo model. Ticks
  below this or in spring/distribution phases get a quick `llm_verdict`; others
  queue for Whisperer.

See [docs/README.md](docs/README.md#flags-and-defaults) for default values and
additional notes on these settings.
- `RISK_THRESHOLD` – minimum risk score that triggers high-risk handling in the
  `predict-cron` demo.
- `PREDICT_CRON_INTERVAL`, `PREDICT_CRON_SYMBOL`, `PREDICT_CRON_PRICE`,
  `PREDICT_CRON_RISK`, `PREDICT_CRON_CONFIG` – configure the `predict-cron`
  demo job (interval in seconds, default tick symbol/price/risk, and YAML
  config path).
- `HEALTH_AGGREGATOR_URL` – base URL for the health aggregator queried by the
  dashboard's diagnostics panel.

For the complete list of variables, see [docs/env-reference.md](docs/env-reference.md).
Quick reference defaults (including `USE_KAFKA_JOURNAL`) live in
[docs/README.md](docs/README.md#flags-and-defaults).

---

### Execution Validation Settings

The engine reads optional execution safeguards from
`config/execution_validation.yaml`:

```yaml
# Execution validation configuration
confidence_threshold: 0.8
fallback_limits:
  max_retries: 3
```

`confidence_threshold` defines the minimum confidence required before an
execution proceeds. Values below this threshold can trigger logic defined in
`fallback_limits`, such as retry limits or alternative handlers.

---

## MT5 service vs. Django API

The MT5 bridge hosts its own REST interface. Django exposes proxies for the MT5 history endpoints, but they simply forward to the MT5 service. To avoid confusion, always point history requests to `MT5_API_URL`.

```bash
curl "$MT5_API_URL/history_deals_get"
curl "$MT5_API_URL/history_orders_get"
```

Directly hitting `$DJANGO_API_URL/history_deals_get` or `$DJANGO_API_URL/history_orders_get` will proxy the call, but the upstream service is still the MT5 bridge.

See [backend/mt5/app/routes/history.py](backend/mt5/app/routes/history.py) for details.

## mt5 vs mt5-api services

The stack uses two related containers:

- **mt5** – runs the MetaTrader 5 bridge and exposes the REST API (including `/ticks`) on port 5001.
- **mt5-api** – a lightweight FastAPI proxy that forwards requests to `mt5` and is typically the entry point for external traffic via Traefik.

Internal services should set `MT5_API_URL` to `http://mt5:5001` so they speak directly to the bridge that serves tick data.

## How It Works (Practical Flow)

Step-by-step data flow from MT5 to the dashboard. [Read more](docs/how_it_works.md).

---

## Data Integrity and Deduplication

Tick data is hashed with MD5 to prevent duplicates and ensure consistency. [Details](docs/md5_flow.md).

---

## MT5 Bridge & Orders (Execution)

Core endpoints handle market orders, partial closes, scaling, and hedging. See [docs/POSITIONS_AND_ORDERS.md](docs/POSITIONS_AND_ORDERS.md).

---

## Actions Bus for GPT (≤30 operations)

Single endpoint for GPT-driven verbs defined in `openapi.actions.yaml`. Deep dive in [docs/ACTIONS_BUS.md](docs/ACTIONS_BUS.md).

---

## Dashboards & Diagnostics

Streamlit pages under `dashboard/pages/` power Pulse, Whisperer, and diagnostics. `24_Trades_Diagnostics.py` compares closed trades, MT5 history, and open positions. See [`dashboard/`](dashboard/README.md) for setup and [`dashboards/`](dashboards/README.md) for standalone examples.

---

## Journaling (ZBAR)

Structured entries append via `/api/v1/journal/append`. Schema and guide in [docs/JOURNALING.md](docs/JOURNALING.md).

---

## Typical User Scenarios

Examples of real-time viewing, enrichment jobs, and troubleshooting. [docs/user_scenarios.md](docs/user_scenarios.md).

---

## Data Enrichment & Customization

Extend scripts in `utils/` to build custom features and dashboards. [Workflow](docs/data_enrichment_customization.md).

## Session Manifest Prompts

The session manifest bundles reusable Whisperer prompts:

- `aware_caution_v1` — Reinforces situational awareness and caution during volatile phases.
- `what_if_surge_masks_trap_v1` — Considers whether a rapid surge might conceal a trap.
- `guardrail_evolution_v1` — Guides adjustments to risk guardrails as market conditions change.

## Confidence Trace Matrix

`confidence_trace_matrix.json` at the repository root configures staged confidence scoring. Each stage includes a numeric `weight` and a `bounds` object with `min` and `max` values:

- **raw_calculation** – base confidence derived from raw signals.
- **simulation_adjustment** – modifies that score using simulated scenarios.
- **normalize** – scales the adjusted value to a standard range.
- **ensemble_contribution** – blends confidence across multiple models.

Weights typically sum to 1.0 and bounds constrain each stage's output.

---

## Example .env Configuration

Sample settings are available in [docs/example-env.md](docs/example-env.md).

---

## Security & Access Control

- **Traefik reverse proxy** provides SSL and HTTP Basic Auth at entrypoints.
- All APIs require authentication and rate limits are applied.
- Data flows are segmented per Docker network for defense in depth.

## API Health Check and Query Examples

Check basic server health (no authentication required):

```bash
curl -s http://localhost:8080/health
```

Query the Actions Bus with both required headers and a valid JSON body:

```bash
curl -sX POST http://localhost:8080/api/v1/actions/query \
  -H "Authorization: Bearer dev-key-123" \
  -H "X-API-Key: dev-key-123" \
  -H "Content-Type: application/json" \
  -d '{"type":"session_boot","payload":{"user_id":"demo"}}'
```

The `Content-Type: application/json` header is mandatory when submitting JSON payloads.

---

## Contributing

This codebase is not open for external contributions. All changes are managed internally with strict audit and review.

---

## Running Tests

Commands for Django and analyzer suites are in [docs/running_tests.md](docs/running_tests.md).

---

## Known Issues & Best Practices

Current limitations and extension tips: [docs/known_issues_best_practices.md](docs/known_issues_best_practices.md).

---

## Future Directions & Next Steps

Planned improvements include live data ingestion, Redis-first caching, decoupled enrichment, and OAuth2 security. [Full roadmap](docs/future_directions.md).

---

## License

**All logic, infrastructure, dashboards, enrichment scripts, data models, and code are strictly proprietary and protected IP.**

Unauthorized use, distribution, or copying is prohibited and will be prosecuted.

This project is proprietary and provided under a strict, non-transferable license. See [LICENSE](LICENSE) for details.

---

## Advanced Usage

Add new Streamlit dashboards following [docs/advanced_dashboard.md](docs/advanced_dashboard.md).

---

## Kafka Replay Consumer

Replay historical ticks or bars from Kafka into a datastore for analysis.
The script's entry point is the ``main`` function inside
``ops/kafka/replay_consumer.py``.

### Basic usage

```bash
export KAFKA_BOOTSTRAP_SERVERS=localhost:9092
export KAFKA_TOPIC=ticks.BTCUSDT
python ops/kafka/replay_consumer.py --start-offset 0 --batch-size 100
```

For batch processing of entire poll results use:

```bash
python ops/kafka/replay_consumer.py --mode batch
```

Arguments may be set via environment variables (`KAFKA_TOPIC`,
`KAFKA_START_OFFSET`, `KAFKA_BATCH_SIZE`, `KAFKA_CONSUMER_MODE`) or passed on
the command line.

### Replay into Redis

Customize the ``process_messages`` function in
``ops/kafka/replay_consumer.py`` to push payloads into Redis:

```python
import redis

r = redis.Redis.from_url("redis://localhost:6379/0")

def process_messages(messages):
    for msg in messages:
        if not msg.error():
            r.lpush("ticks", msg.value())
```

### Replay into Postgres

Use ``psycopg2`` or similar to insert records:

```python
import psycopg2

def process_messages(messages):
    with psycopg2.connect("postgresql://user:pass@localhost/db") as conn:
        with conn.cursor() as cur:
            for msg in messages:
                if not msg.error():
                    cur.execute("INSERT INTO ticks(raw) VALUES (%s)", (msg.value(),))
        conn.commit()
```

These examples write raw messages; adapt the logic for your schema and
types when storing bars or ticks for downstream analysis.

---

## Full API Documentation

- **Swagger:** `/swagger/`
- **ReDoc:** `/redoc/`
- Generate Python module docs with:
  ```bash
  pdoc --html utils --output-dir docs/api
  ```

---

## FAQ

Common setup and operational questions live in [docs/faq.md](docs/faq.md).

**Q: Something isn’t working—how do I see detailed error logs?**
A: Use `docker compose logs <service>` (add `-f` to follow in real time) or `docker logs <container>` for single containers. For service-specific errors, check Django's debug logs and MT5 bridge logs.

**Q: Can I run this without Docker?**
A: Not recommended. The MT5 and dashboard stack is designed for containerization for full reproducibility and security.

**Q: Where is my live data stored?**  
A: Real-time data is cached in Redis and long-term data is stored in Postgres. Snapshots/exports may use Parquet in `/data/`.

**Q: How can I add a new feature or signal?**  
A: Extend or edit the scripts in `utils/` and trigger the enrichment process.

**Q: What if the dashboard is blank?**
A: Double-check your API/DB containers, verify enrichment, and confirm `.env` credentials.


**Q: I receive errors about missing environment variables.**
A: Copy `.env.example` to `.env`, double-check the keys, and restart the containers after any updates.


**Q: The app can't connect to Postgres or Redis.**
A: Confirm your `.env` credentials, ensure the services are running (`docker ps`), and check container logs for authentication or network errors.

**Q: Why is Whisperer showing trades from yesterday?**
A: MetaTrader likely didn’t boot—ensure Wine and required DLLs are available, then run `wine mt5.exe &` from the mounted volume or alias it in `startup.sh`. Verify readiness with `docker logs mt5`.

**Q: How do I clear cached data in Redis?**
A:
1. Run the following to flush all cached keys:
   ```bash
   docker compose exec redis redis-cli FLUSHALL
   ```
2. Restart the services so caches repopulate with fresh data.

**Q: I need a clean database—how do I reset Postgres?**
A:
1. Stop the services:
   ```bash
   docker compose down
   ```
2. Remove the Postgres volume (be sure you're ok losing all data):
   ```bash
   docker volume rm <name>  # or docker compose down -v
   ```
3. Rerun migrations to recreate schema:
   ```bash
   docker compose run django migrate
   ```
4. Restart the stack:
   ```bash
   docker compose up -d
   ```

**Q: Docker containers fail to build/start.**
A:
1. Verify your Docker installation and version.
2. Rebuild images without cache using `docker compose build --no-cache`.
3. Check container output with `docker compose logs`.
4. Ensure required ports are free to avoid conflicts.

**Q: Docker containers complain about file or directory permissions.**
A: Verify host permissions on the affected paths. Run `sudo chown -R $USER:$USER <path>` or adjust with `chmod`, then rebuild the containers to apply the changes.

**Q: Startup fails with "address already in use."**
A: Another service is already bound to a required port.

1. Run `lsof -i :<port>` or `netstat -tulpn` to find the PID and service using the port.
2. Stop the offending process (`kill <PID>` or `systemctl stop <service>`).
3. Or edit the `ports:` mapping in `docker-compose.yml` to use a free port and restart the stack.

**Q: MCP silent or `curl` 404s, but logs are empty?**
A: The `pulse-api` service is likely hijacking port `8001`. Stop it and recreate the MCP container:

```bash
docker stop pulse-api tick-to-bar 2>/dev/null || true
docker compose up --force-recreate mcp
```

Then test the endpoint:

```bash
curl -k https://mcp2.zanalytics.app/mcp | head -3
```

You should see `{"event": "open", ...}`.

**Q: Install or build fails due to missing packages or version conflicts?**
A: Ensure you're using the supported Python version, then install dependencies with `poetry install` or `pip install -r requirements.txt`. If issues persist, clear cached wheels (e.g., `pip cache purge`) and try again.

**Q: The web UI won't compile or `npm start` fails.**
A: Remove the `web/node_modules` directory and reinstall dependencies with `npm install` (or `npm ci`). Ensure you're using the project's required Node.js version.


**Q: Celery tasks are stuck or failing—what should I do?**
A:
1. Check the Celery worker logs for errors.
2. Purge the queue:
   ```bash
   celery -A app purge -f
   ```
3. Restart the Celery service.
4. For a quick diagnostic, run [check_celery.sh](check_celery.sh).

**Q: How do I reset the containers when data gets corrupted or outdated?**
A:
1. Stop and remove containers and volumes: `docker compose down -v`.
2. Remove any orphan containers: `docker container prune -f`.
3. Rebuild and start fresh containers: `docker compose up --build`.
4. Rerun database migrations if applicable.


## Troubleshooting Gold Mine

See [docs/mcp_troubleshooting.md](docs/mcp_troubleshooting.md) for Traefik label requirements, keychain unlock steps, and ghost container cleanup specific to the MCP server.


1. First sign of death: Whisperer says stopped talking to connector. Curl to /mcp gives heartbeat → MCP alive. Curl to /exec gives 404. → Traefik not routing. Added traefik.http.routers.mcp.rule=Host(mcp2.zanalytics.app) and port 8001:8001 → still 404.
2. Localhost test: curl http://localhost:8001/exec → connection refused. → Port not exposed. Added ports: - 8001:8001 in compose → now connects, but still 404.
3. Auth 401: curl -H "Authorization: Bearer your-dev-secret-123" -H "X-API-Key: your-dev-secret-123" → Unauthorized. → Env var wrong name. Code uses MCP2_API_KEY, not API_KEY. Fixed .env → restart mcp → still 401. → Restart doesn't reload env in FastAPI. Had to --build the container to pick up MCP2_API_KEY=your-dev-secret-123.
4. Still 404 after auth works: Endpoint name wrong. Code has @app.post(/exec) but Whisperer hits /api/v1/actions/query. → Not our fault-Whisperer's connector config was hardcoded to old path. Updated connector to match real route: /exec.
5. Pop-up hell: Whisperer says requires approval. → MCP middleware blocks unless approve:true sent. Added flag, updated curl, merged PR 241. Now auto-approves boot & equity.
6. Wine/MetaTrader feed dead: Whisperer shows yesterday's trades. → MT5 popped resolution dialog, never clicked. Had to manually OK after reboot → feed starts. Documented in FAQ as manual step.
7. Ghost containers eating ports: docker ps shows pulse-api, tick-to-bar on 8001. → docker stop pulse-api tick-to-bar → mcp binds clean. End result: curl -k -H "Authorization: Bearer your-dev-secret-123" -H "X-API-Key: your-dev-secret-123" -X POST https://mcp2.zanalytics.app/exec -d '{"type":"session_boot","approve":true}' → returns real equity, positions, risk. Whisperer loads without pop-up. Save this. Every time something breaks, start here-no bush, no circles.

## MCP2 Runbook

For startup commands, endpoint tests, and database maintenance, see the [MCP2 Runbook](docs/runbooks/mcp2.md).

## MCP Scaling Runbook

For Redis splitting, key isolation, and multi-service deployment, see the [MCP Scaling Runbook](docs/runbooks/mcp_scaling.md).

---

## Pulse Dashboard Prototype

Behavioral and risk analytics demo. [docs/pulse_dashboard_prototype.md](docs/pulse_dashboard_prototype.md).

---

## Further Reading

- [Pulse README](README_PULSE.md)
- [Pulse Wyckoff Live README](PULSE_WYCKOFF_LIVE_README.md)
- [Documentation Hub](docs/README.md)
- [Pulse Integration Plan](PULSE_INTEGRATION_PLAN.md)
- [Stakeholder Update](ZANALYTICS_PULSE_STAKEHOLDER_UPDATE.md)<|MERGE_RESOLUTION|>--- conflicted
+++ resolved
@@ -159,8 +159,7 @@
 redis-cli XRANGE ml:risk:v1 - + LIMIT 5
 ```
 
-<<<<<<< HEAD
-=======
+
 ## pulse-api
 
 FastAPI shim that exposes PulseKernel scoring, risk, and journaling features to other services.
@@ -200,7 +199,6 @@
 Service definition: [docker-compose.override.yml](docker-compose.override.yml).
 
 ---
->>>>>>> 02fb7f07
 
 ## Getting Started – Quick Launch
 

"""Relative Strength Index (RSI) enrichment processor."""

from __future__ import annotations

from dataclasses import dataclass
from typing import Dict, Optional, Tuple

import numpy as np
import pandas as pd


@dataclass
class RSIProcessor:
    """Compute the Relative Strength Index for a DataFrame.

    Parameters
    ----------
    period:
        Number of periods used in the RSI calculation. Defaults to ``14`` which
        is the standard setting in many trading platforms.
    """

    period: int = 14

    def _calculate_rsi(self, series: pd.Series) -> pd.Series:
        """Return the RSI values for ``series``.

        The implementation uses a simple moving average for gains and losses to
        mirror the lightweight ``indicators.basic.rsi`` helper used elsewhere
        in the repository.  This keeps the processor dependency free while
        remaining fully deterministic.
        """

        delta = series.diff()
        gain = delta.where(delta > 0, 0.0).rolling(window=self.period).mean()
        loss = (-delta.where(delta < 0, 0.0)).rolling(window=self.period).mean()
        rs = gain / loss
        rsi = 100 - (100 / (1 + rs))
        return rsi

    def enrich(
        self,
        df: pd.DataFrame,
        *,
        column: str = "close",
        return_vector: bool = False,
    ) -> Tuple[pd.DataFrame, Optional[np.ndarray]]:
        """Enrich ``df`` with an ``rsi`` column.

        Parameters
        ----------
        df:
            Input DataFrame containing at least the ``column`` specified.
        column:
            Price column on which to compute the RSI. Defaults to ``"close"``.
        return_vector:
            When ``True`` the second element of the returned tuple contains the
            raw RSI values as a :class:`numpy.ndarray`.  Otherwise ``None`` is
            returned.
        """

        if column not in df.columns:
            raise KeyError(f"DataFrame is missing required column: {column!r}")

        rsi = self._calculate_rsi(df[column])
        enriched = df.copy()
        enriched[f"rsi_{self.period}"] = rsi

        vector = rsi.to_numpy() if return_vector else None
        return enriched, vector

<<<<<<< HEAD
def run(
    df: pd.DataFrame,
    period: int = 14,
    *,
    column: str = "close",
    return_vector: bool = False,
) -> Tuple[pd.DataFrame, Optional[np.ndarray]]:
    """Convenience function using :class:`RSIProcessor`."""
    processor = RSIProcessor(period=period)
    return processor.enrich(df, column=column, return_vector=return_vector)


__all__ = ["RSIProcessor", "run"]
=======

def process(
    df: pd.DataFrame,
    period: int = 14,
    return_vector: bool = False,
) -> Tuple[Dict[str, pd.DataFrame], Optional[np.ndarray]]:
    """Convenience wrapper returning a dictionary plus optional vector.

    Parameters
    ----------
    df:
        Input price DataFrame.
    period:
        RSI lookback period, forwarded to :class:`RSIProcessor`.
    return_vector:
        When ``True`` also return the raw RSI values as a vector.
    """

    processor = RSIProcessor(period=period)
    enriched, vector = processor.enrich(df, return_vector=return_vector)
    return {"df": enriched}, vector


__all__ = ["RSIProcessor", "process"]
>>>>>>> cd9e0fde
<|MERGE_RESOLUTION|>--- conflicted
+++ resolved
@@ -69,7 +69,6 @@
         vector = rsi.to_numpy() if return_vector else None
         return enriched, vector
 
-<<<<<<< HEAD
 def run(
     df: pd.DataFrame,
     period: int = 14,
@@ -82,30 +81,4 @@
     return processor.enrich(df, column=column, return_vector=return_vector)
 
 
-__all__ = ["RSIProcessor", "run"]
-=======
-
-def process(
-    df: pd.DataFrame,
-    period: int = 14,
-    return_vector: bool = False,
-) -> Tuple[Dict[str, pd.DataFrame], Optional[np.ndarray]]:
-    """Convenience wrapper returning a dictionary plus optional vector.
-
-    Parameters
-    ----------
-    df:
-        Input price DataFrame.
-    period:
-        RSI lookback period, forwarded to :class:`RSIProcessor`.
-    return_vector:
-        When ``True`` also return the raw RSI values as a vector.
-    """
-
-    processor = RSIProcessor(period=period)
-    enriched, vector = processor.enrich(df, return_vector=return_vector)
-    return {"df": enriched}, vector
-
-
-__all__ = ["RSIProcessor", "process"]
->>>>>>> cd9e0fde
+__all__ = ["RSIProcessor", "run"]
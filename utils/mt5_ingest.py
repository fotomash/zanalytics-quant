import os
import time
import json
import logging
import datetime
<<<<<<< HEAD
from typing import Optional
=======
import MetaTrader5 as mt5
>>>>>>> 324d5d18
from utils.mt5_kafka_producer import MT5KafkaProducer

log = logging.getLogger(__name__)

# Pull bootstrap address from env (default works for Docker compose)
bootstrap = os.getenv("KAFKA_BOOTSTRAP_SERVERS", "kafka:9092")

_producer: Optional[MT5KafkaProducer] = None


def _get_producer() -> MT5KafkaProducer:
    """Create the Kafka producer on first use."""
    global _producer
    if _producer is None:
        _producer = MT5KafkaProducer(bootstrap_servers=bootstrap)
    return _producer


def get_tick_from_mt5() -> dict:
    """Placeholder for actual MT5 tick retrieval."""
    raise NotImplementedError("Connect to MT5 and return a tick dictionary")



def pull_and_stream() -> None:
    """Pull ticks from MT5 and stream them to Kafka."""
    prod = _get_producer()
    try:
        while True:
            tick = get_tick_from_mt5()  # <-- your existing MT5 call
            # Normalise timestamp to ISO-8601 UTC
            ts = tick.get("timestamp")
            if isinstance(ts, (int, float)):
                tick["timestamp"] = datetime.datetime.utcfromtimestamp(ts).isoformat()
            else:
                tick["timestamp"] = datetime.datetime.utcnow().isoformat()

            prod.send_tick(tick)

            # Optional back-pressure: sleep a tiny bit if queue is large
            if prod.producer.len() > 5000:
                time.sleep(0.01)
    finally:
        try:
            prod.flush()
        finally:
            prod.close()


# Backwards compatibility
def stream_ticks() -> None:
    pull_and_stream()


<<<<<<< HEAD
def graceful_shutdown() -> None:
=======
def pull_and_stream(symbol: str, from_time: datetime.datetime, to_time: datetime.datetime):
    """Pull historical MT5 ticks for ``symbol`` and forward them to Kafka."""
    if not mt5.initialize():
        raise RuntimeError("MT5 initialization failed")
    try:
        # MetaTrader5 requires time values as integer milliseconds since the epoch
        from_ms = int(from_time.timestamp() * 1000)
        to_ms = int(to_time.timestamp() * 1000)
        ticks = mt5.copy_ticks_range(symbol, from_ms, to_ms, mt5.COPY_TICKS_ALL)
    finally:
        mt5.shutdown()

    for t in ticks or []:
        tick = t._asdict()
        ts = tick.get("time_msc", tick.get("time", 0) * 1000)
        tick["timestamp"] = datetime.datetime.utcfromtimestamp(ts / 1000).isoformat()
        producer.send_tick(tick)


def graceful_shutdown():
>>>>>>> 324d5d18
    """Flush pending messages before exiting."""
    if _producer is None:
        return
    log.info("Flushing Kafka producer...")
    try:
        _producer.flush()
    finally:
        _producer.close()
    log.info("Shutdown complete.")<|MERGE_RESOLUTION|>--- conflicted
+++ resolved
@@ -3,11 +3,8 @@
 import json
 import logging
 import datetime
-<<<<<<< HEAD
 from typing import Optional
-=======
 import MetaTrader5 as mt5
->>>>>>> 324d5d18
 from utils.mt5_kafka_producer import MT5KafkaProducer
 
 log = logging.getLogger(__name__)
@@ -62,9 +59,7 @@
     pull_and_stream()
 
 
-<<<<<<< HEAD
 def graceful_shutdown() -> None:
-=======
 def pull_and_stream(symbol: str, from_time: datetime.datetime, to_time: datetime.datetime):
     """Pull historical MT5 ticks for ``symbol`` and forward them to Kafka."""
     if not mt5.initialize():
@@ -85,7 +80,6 @@
 
 
 def graceful_shutdown():
->>>>>>> 324d5d18
     """Flush pending messages before exiting."""
     if _producer is None:
         return

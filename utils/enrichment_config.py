"""Pydantic models for enrichment configuration with grouped toggles.

This module defines an ``EnrichmentConfig`` model that captures configuration
for the enrichment engine.  The configuration is divided into four sections:
``core`` for fundamental checks, ``technical`` for indicator subgroups,
``structure`` for SMC/Wyckoff analysis, and ``advanced`` for optional modules.

The models are intentionally lightweight – they mostly provide boolean flags
that control which modules are executed.  Additional parameters can be nested
under the ``config`` mapping of each subgroup if needed.
"""

from __future__ import annotations

from pathlib import Path
from typing import Any, Dict, Mapping, List

import yaml
from pydantic import BaseModel, Field, field_validator


class CoreConfig(BaseModel):
    """Core enrichment toggles."""

    structure_validator: bool = Field(
        True,
        description="Enable the basic structure validation module",
    )


class TechnicalSubGroup(BaseModel):
    """Toggle set for a group of technical indicators."""

    enabled: bool = True
    indicators: Mapping[str, bool] | None = Field(
        default_factory=dict,
        description="Mapping of indicator identifier to enabled flag.",
    )


def _default_technical_groups() -> Dict[str, TechnicalSubGroup]:
    """Return default indicator groups for backward compatibility."""

    return {
        "momentum": TechnicalSubGroup(
            enabled=True, indicators={"rsi": True, "macd": True}
        ),
        "volatility": TechnicalSubGroup(
            enabled=True, indicators={"atr": True, "bollinger": True}
        ),
    }


class TechnicalConfig(BaseModel):
    """Configuration for technical indicator groups."""

    groups: Dict[str, TechnicalSubGroup] = Field(
        default_factory=_default_technical_groups
    )

    @field_validator("groups", mode="before")
    @classmethod
    def _merge_defaults(
        cls, v: Mapping[str, TechnicalSubGroup] | None
    ) -> Dict[str, TechnicalSubGroup]:
        """Merge user-provided groups with defaults."""

        defaults = _default_technical_groups()
        if v:
            defaults.update(v)
        return defaults

    @property
    def enabled(self) -> bool:
        """Return ``True`` if any subgroup is enabled."""

        return any(group.enabled for group in self.groups.values()) or not self.groups


class StructureConfig(BaseModel):
    """Structure analysis toggles (SMC / Wyckoff)."""

    smc: bool = Field(True, description="Enable Smart Money Concepts analysis")
    wyckoff: bool = Field(True, description="Enable Wyckoff phase analysis")


class AlligatorConfig(BaseModel):
    """Configuration for Alligator moving averages."""

    enabled: bool = True
    jaw: int = 13
    teeth: int = 8
    lips: int = 5


class ElliottConfig(BaseModel):
    """Configuration for Elliott Wave forecasting."""

    enabled: bool = True
    ml_ensemble: bool = Field(
        False, description="Use machine-learning ensemble for wave scoring"
    )
    llm_max_tokens: int = Field(
        256, description="Token limit for optional local LLM forecast"
    )
    fib_levels: List[float] = Field(default_factory=lambda: [0.382, 0.618], description="List of Fibonacci levels to use for wave validation")


class HarmonicConfig(BaseModel):
    """Configuration for harmonic pattern detection."""

    enabled: bool = True
    tolerance: float = Field(
        0.05,
        description="Ratio matching tolerance for pattern validation",
    )
    window: int = Field(
        5,
        description="Look-back window when locating swing pivots",
    )
    collection: str | None = Field(
        None, description="Target collection for harmonic pattern vectors"
    )
    upload: bool = False


class VectorizedConfig(BaseModel):
    """Toggles for vectorized enrichment modules."""

    smc: bool = True
    poi: bool = True
    divergence: bool = True
    rsi_fusion: bool = True


class VectorDBConfig(BaseModel):
    """Settings for the backing vector database."""

    collection: str | None = Field(
        None, description="Name of the primary vector database collection"
    )


class EmbeddingConfig(BaseModel):
    """Embedding model configuration."""

    model: str | None = Field(None, description="Name of the embedding model to use")


class AdvancedConfig(BaseModel):
    """Advanced enrichment modules."""

    liquidity_engine: bool = True
    context_analyzer: bool = True
    fvg_locator: bool = True
    predictive_scorer: bool = True
    fractal_detector: bool = True
    fractal_bars: int = 2
    smc: bool = False
    poi: bool = False
    divergence: bool = False
    rsi_fusion: bool = False
    alligator: AlligatorConfig = Field(default_factory=AlligatorConfig)
    elliott: ElliottConfig = Field(default_factory=ElliottConfig)
    harmonic: HarmonicConfig = Field(default_factory=HarmonicConfig)


class EnrichmentConfig(BaseModel):
    """Top-level enrichment configuration."""

<<<<<<< HEAD
    core: CoreConfig = CoreConfig()
    technical: TechnicalConfig = TechnicalConfig()
    structure: StructureConfig = StructureConfig()
    advanced: AdvancedConfig = AdvancedConfig()
    vectorized: VectorizedConfig = Field(default_factory=VectorizedConfig)
=======
    core: CoreConfig = Field(default_factory=CoreConfig)
    technical: TechnicalConfig = Field(default_factory=TechnicalConfig)
    structure: StructureConfig = Field(default_factory=StructureConfig)
    advanced: AdvancedConfig = Field(default_factory=AdvancedConfig)
>>>>>>> ed83e549
    vector_db: VectorDBConfig = Field(default_factory=VectorDBConfig)
    embedding: EmbeddingConfig = Field(default_factory=EmbeddingConfig)

    def to_module_configs(self) -> Dict[str, Dict[str, Any]]:
        """Translate grouped toggles into per-module configs for the pipeline."""

        return {
            "structure_validator": {"enabled": self.core.structure_validator},
            "technical_indicators": {"enabled": self.technical.enabled},
            "liquidity_engine": {"enabled": self.advanced.liquidity_engine},
            "context_analyzer": {"enabled": self.advanced.context_analyzer},
            "fvg_locator": {"enabled": self.advanced.fvg_locator},
            "harmonic_processor": {
                "enabled": self.advanced.harmonic.enabled,
                "collection": self.advanced.harmonic.collection,
                "upload": self.advanced.harmonic.upload,
            },
            "predictive_scorer": {"enabled": self.advanced.predictive_scorer},
            "fractal_detector": {
                "enabled": self.advanced.fractal_detector,
                "bars": self.advanced.fractal_bars,
            },
            "alligator": {
                "enabled": self.advanced.alligator.enabled,
                "jaw": self.advanced.alligator.jaw,
                "teeth": self.advanced.alligator.teeth,
                "lips": self.advanced.alligator.lips,
            },
            "elliott_wave": {
                "enabled": self.advanced.elliott.enabled,
                "ml_ensemble": self.advanced.elliott.ml_ensemble,
                "llm_max_tokens": self.advanced.elliott.llm_max_tokens,
                "fib_levels": self.advanced.elliott.fib_levels,
            },
            "harmonic_processor": {
                "enabled": self.advanced.harmonic.enabled,
                "tolerance": self.advanced.harmonic.tolerance,
                "window": self.advanced.harmonic.window,
            },
<<<<<<< HEAD
            "smc": {"enabled": self.vectorized.smc},
            "poi": {"enabled": self.vectorized.poi},
            "divergence": {"enabled": self.vectorized.divergence},
            "rsi_fusion": {"enabled": self.vectorized.rsi_fusion},
=======
            "smc": {"enabled": self.advanced.smc},
            "poi": {"enabled": self.advanced.poi},
            "divergence": {"enabled": self.advanced.divergence},
            "rsi_fusion": {"enabled": self.advanced.rsi_fusion},
>>>>>>> ed83e549
        }


def load_enrichment_config(
    path: str | Path = "config/enrichment_default.yaml",
) -> EnrichmentConfig:
    """Load and validate enrichment configuration from YAML file.

    Besides the default configuration, ``config/enrichment_harmonic.yaml``
    is provided to enable harmonic pattern detection and vector database
    persistence.  Pass the path to this function to activate the feature.
    """

    path = Path(path)
    if not path.exists():
        return EnrichmentConfig() # Return a default, valid config

    data: Dict[str, Any]
    with path.open("r", encoding="utf-8") as fh:
        data = yaml.safe_load(fh) or {}

    missing = []
    if not data.get("vector_db", {}).get("collection"):
        missing.append("vector_db.collection")
    if not data.get("advanced", {}).get("harmonic"):
        missing.append("advanced.harmonic")
    if not data.get("embedding", {}).get("model"):
        missing.append("embedding.model")
    if missing:
        raise ValueError(
            "Missing required configuration options: " + ", ".join(missing)
        )

    cfg = EnrichmentConfig.model_validate(data)
    return cfg


AdvancedConfig.model_rebuild()
EnrichmentConfig.model_rebuild()

__all__ = [
    "CoreConfig",
    "TechnicalSubGroup",
    "TechnicalConfig",
    "StructureConfig",
    "AlligatorConfig",
    "ElliottConfig",
    "HarmonicConfig",
    "VectorizedConfig",
    "VectorDBConfig",
    "EmbeddingConfig",
    "AdvancedConfig",
    "EnrichmentConfig",
    "load_enrichment_config",
]<|MERGE_RESOLUTION|>--- conflicted
+++ resolved
@@ -168,18 +168,11 @@
 class EnrichmentConfig(BaseModel):
     """Top-level enrichment configuration."""
 
-<<<<<<< HEAD
     core: CoreConfig = CoreConfig()
     technical: TechnicalConfig = TechnicalConfig()
     structure: StructureConfig = StructureConfig()
     advanced: AdvancedConfig = AdvancedConfig()
     vectorized: VectorizedConfig = Field(default_factory=VectorizedConfig)
-=======
-    core: CoreConfig = Field(default_factory=CoreConfig)
-    technical: TechnicalConfig = Field(default_factory=TechnicalConfig)
-    structure: StructureConfig = Field(default_factory=StructureConfig)
-    advanced: AdvancedConfig = Field(default_factory=AdvancedConfig)
->>>>>>> ed83e549
     vector_db: VectorDBConfig = Field(default_factory=VectorDBConfig)
     embedding: EmbeddingConfig = Field(default_factory=EmbeddingConfig)
 
@@ -219,17 +212,10 @@
                 "tolerance": self.advanced.harmonic.tolerance,
                 "window": self.advanced.harmonic.window,
             },
-<<<<<<< HEAD
             "smc": {"enabled": self.vectorized.smc},
             "poi": {"enabled": self.vectorized.poi},
             "divergence": {"enabled": self.vectorized.divergence},
             "rsi_fusion": {"enabled": self.vectorized.rsi_fusion},
-=======
-            "smc": {"enabled": self.advanced.smc},
-            "poi": {"enabled": self.advanced.poi},
-            "divergence": {"enabled": self.advanced.divergence},
-            "rsi_fusion": {"enabled": self.advanced.rsi_fusion},
->>>>>>> ed83e549
         }
 
 

"""Utilities to build unified analysis payload.

Analyzer implementations previously lived here but have moved to
:mod:`core`. Only the :func:`build_unified_analysis` helper remains to
construct payloads for the enrichment service.
"""

from datetime import datetime

from components import confluence_engine, advanced_stoploss_lots_engine
from schemas.payloads import (
    MarketContext,
    TechnicalIndicators,
    SMCAnalysis,
    WyckoffAnalysis,
    MicrostructureAnalysis,
    UnifiedAnalysisPayloadV1,
)


def build_unified_analysis(tick: dict) -> "UnifiedAnalysisPayloadV1":
    """Run core analyzers and validate against the v1 unified analysis payload."""

<<<<<<< HEAD
=======
    from datetime import datetime
    from components import advanced_stoploss_lots_engine, confluence_engine
    from core.predictive_scorer import PredictiveScorer
    from schemas.payloads import (
        ISPTSPipelineResult,
        MarketContext,
        MicrostructureAnalysis,
        PredictiveAnalysisResult,
        SMCAnalysis,
        TechnicalIndicators,
        UnifiedAnalysisPayloadV1,
        WyckoffAnalysis,
    )
    from schemas.predictive_schemas import (
        ConflictDetectionResult,
        PredictiveScorerResult,
    )

>>>>>>> 922af2cc
    confluence = confluence_engine.compute_confluence_indicators_df(tick)
    risk = advanced_stoploss_lots_engine.compute_risk_snapshot(tick)

    scorer = PredictiveScorer()
    score = scorer.score(tick)
    predictive = PredictiveAnalysisResult(
        scorer=PredictiveScorerResult(
            maturity_score=score.get("maturity_score", 0.0),
            grade=score.get("grade"),
            confidence_factors=score.get("reasons", []),
            extras={
                "components": score.get("components", {}),
                "details": score.get("details", {}),
            },
        ),
        conflict_detection=ConflictDetectionResult(is_conflict=False),
    )

    pipeline = ISPTSPipelineResult()

    symbol = tick.get("symbol", "UNKNOWN")
    timeframe = tick.get("timeframe", "1m")
    ts = tick.get("ts") or tick.get("timestamp")
    if isinstance(ts, (int, float)):
        timestamp = datetime.fromtimestamp(ts)
    else:
        timestamp = ts

    return UnifiedAnalysisPayloadV1(
        symbol=symbol,
        timeframe=timeframe,
        timestamp=timestamp,
        market_context=MarketContext(symbol=symbol, timeframe=timeframe),
        technical_indicators=TechnicalIndicators(extras=confluence),
        smc=SMCAnalysis(),
        wyckoff=WyckoffAnalysis(),
        microstructure=MicrostructureAnalysis(),
        predictive_analysis=predictive,
        ispts_pipeline=pipeline,
        extras={"risk": risk},
    )<|MERGE_RESOLUTION|>--- conflicted
+++ resolved
@@ -21,8 +21,6 @@
 def build_unified_analysis(tick: dict) -> "UnifiedAnalysisPayloadV1":
     """Run core analyzers and validate against the v1 unified analysis payload."""
 
-<<<<<<< HEAD
-=======
     from datetime import datetime
     from components import advanced_stoploss_lots_engine, confluence_engine
     from core.predictive_scorer import PredictiveScorer
@@ -41,7 +39,6 @@
         PredictiveScorerResult,
     )
 
->>>>>>> 922af2cc
     confluence = confluence_engine.compute_confluence_indicators_df(tick)
     risk = advanced_stoploss_lots_engine.compute_risk_snapshot(tick)
 

--- conflicted
+++ resolved
@@ -72,7 +72,6 @@
         """
         Aggregates tick data metrics onto the M1 bar timeframe.
         """
-<<<<<<< HEAD
         # Ensure m1_df index is datetime
         if not isinstance(m1_df.index, pd.DatetimeIndex):
             m1_df.index = pd.to_datetime(m1_df.index)
@@ -90,7 +89,6 @@
             else:
                 # As a last resort, attempt to convert the existing index
                 ticks_df.index = pd.to_datetime(ticks_df.index)
-=======
         # Normalize tick index using timestamp-like columns if available
         for col in ("timestamp", "datetime", "ts"):
             if col in ticks_df.columns:
@@ -101,7 +99,6 @@
 
         # Sort to ensure proper chronological resampling
         ticks_df = ticks_df.sort_index()
->>>>>>> 54061681
 
         # Ensure spread column exists
         if 'spread' not in ticks_df.columns:

from fastapi import FastAPI, Request, HTTPException
from fastapi.responses import StreamingResponse, Response, JSONResponse
from pydantic import BaseModel
import json
import asyncio
import httpx
import os
import time
from prometheus_client import (
    Counter,
    Gauge,
    generate_latest,
    CONTENT_TYPE_LATEST,
)

app = FastAPI(title="Zanalytics MCP Server")

INTERNAL_API_BASE = os.getenv("INTERNAL_API_BASE", "http://django:8000")

# API key expected in incoming requests; empty string by default
API_KEY = os.environ.get("MCP_API_KEY", "")

REQUESTS = Counter("mcp_requests_total", "Total MCP requests", ["endpoint"])
MCP_UP = Gauge("mcp_up", "MCP server heartbeat status")
MCP_TIMESTAMP = Gauge(
    "mcp_last_heartbeat_timestamp", "Unix timestamp of last heartbeat"
)


@app.middleware("http")
async def check_key(request: Request, call_next):
    if request.url.path == "/mcp":
        return await call_next(request)
    if request.headers.get("X-API-Key") != API_KEY:
        return JSONResponse(
            status_code=401, content={"error": "Unauthorized - invalid API key"}
        )
    return await call_next(request)


async def generate_mcp_stream():
    """Generator for NDJSON streaming events."""
    # Send open event immediately
    yield json.dumps(
        {
            "event": "open",
            "data": {"status": "ready", "timestamp": time.time()},
        }
    ) + "\n"

    # Keep alive with heartbeat every 30 seconds
    while True:
        await asyncio.sleep(30)
        MCP_UP.set(1)
        MCP_TIMESTAMP.set(time.time())
        yield json.dumps(
            {
                "event": "heartbeat",
                "data": {"time": time.time(), "server": "mcp1.zanalytics.app"},
            }
        ) + "\n"


@app.get("/mcp")
async def mcp_stream():
    REQUESTS.labels(endpoint="mcp").inc()
    return StreamingResponse(
        generate_mcp_stream(),
        media_type="application/x-ndjson",
        headers={"Cache-Control": "no-cache", "Connection": "keep-alive"},
    )


@app.api_route(
    "/exec/{full_path:path}", methods=["GET", "POST", "PUT", "PATCH", "DELETE"]
)
async def exec_proxy(request: Request, full_path: str):
    REQUESTS.labels(endpoint="exec").inc()
    async with httpx.AsyncClient() as client:
        try:
            resp = await client.request(
                method=request.method,
                url=f"{INTERNAL_API_BASE}/{full_path}",
                json=await request.json() if request.method != "GET" else None,
                headers={
                    k: v
                    for k, v in request.headers.items()
                    if k.lower() not in ["host", "content-length"]
                },
            )
        except httpx.ConnectError:
            raise HTTPException(status_code=502, detail="Internal API unreachable")

    if resp.status_code >= 400:
        raise HTTPException(status_code=resp.status_code, detail=resp.text)

    content_type = resp.headers.get("content-type", "")
    return (
        resp.json() if content_type.startswith("application/json") else {"status": "ok"}
    )


@app.get("/metrics")
def metrics():
    return Response(generate_latest(), media_type=CONTENT_TYPE_LATEST)


@app.post("/exec")
async def exec_action(payload: dict):
    # TODO: implement modify/open/close logic
    return {"status": "executed", "result": "ok"}


@app.post("/tool/search")
async def search_tool(query: str):
    # TODO: add market search logic
    return {"results": []}


<<<<<<< HEAD
class ActionPayload(BaseModel):
    type: str
    approve: bool = False


=======
>>>>>>> ada39374
async def _handle_read_action(action_type: str):
    """Return stub responses matching OpenAPI schemas."""
    if action_type == "whisper_suggest":
        return {
            "message": "stay curious",
            "heuristics": [],
            "meta": {"user_id": "demo", "symbol": "XAUUSD"},
        }
    if action_type == "session_boot":
        return {
            "trades": [],
            "positions": [],
            "equity": None,
            "risk": None,
        }
    if action_type == "trades_recent":
        return [
            {
                "id": 1,
                "ts_open": None,
                "ts_close": None,
                "symbol": "XAUUSD",
                "side": None,
                "entry": None,
                "exit": None,
                "pnl": None,
                "rr": None,
                "strategy": None,
                "session": None,
            }
        ]
    if action_type == "trades_history_mt5":
        return [
            {
                "id": "1",
                "ts": None,
                "symbol": "XAUUSD",
                "direction": None,
                "entry": None,
                "exit": None,
                "pnl": None,
                "status": None,
            }
        ]
    return {"error": "unsupported type"}


@app.get("/api/v1/actions/read")
async def get_actions_read(
    type: str = "session_boot",
    limit: int | None = None,
    symbol: str | None = None,
    timeframe: str | None = None,
    date_from: str | None = None,
    date_to: str | None = None,
    pnl_min: float | None = None,
    pnl_max: float | None = None,
    user_id: str | None = None,
):
    return await _handle_read_action(type)


@app.post("/api/v1/actions/read")
<<<<<<< HEAD
async def post_actions_read(payload: ActionPayload):
    return await _handle_read_action(payload.type)
=======
async def post_actions_read(payload: dict):
    return await _handle_read_action(payload.get("type", "session_boot"))
>>>>>>> ada39374


@app.get("/api/v1/actions/query")
async def get_actions_query(
    type: str = "session_boot",
    limit: int | None = None,
    symbol: str | None = None,
    timeframe: str | None = None,
    date_from: str | None = None,
    date_to: str | None = None,
    pnl_min: float | None = None,
    pnl_max: float | None = None,
    user_id: str | None = None,
):
    return await _handle_read_action(type)


@app.post("/api/v1/actions/query")
<<<<<<< HEAD
async def post_actions_query(payload: ActionPayload):
    return await _handle_read_action(payload.type)
=======
async def post_actions_query(payload: dict):
    return await _handle_read_action(payload.get("type", "session_boot"))
>>>>>>> ada39374


if __name__ == "__main__":
    import uvicorn

    uvicorn.run(app, host="0.0.0.0", port=8001)<|MERGE_RESOLUTION|>--- conflicted
+++ resolved
@@ -117,14 +117,11 @@
     return {"results": []}
 
 
-<<<<<<< HEAD
+
 class ActionPayload(BaseModel):
     type: str
     approve: bool = False
 
-
-=======
->>>>>>> ada39374
 async def _handle_read_action(action_type: str):
     """Return stub responses matching OpenAPI schemas."""
     if action_type == "whisper_suggest":
@@ -188,14 +185,12 @@
 
 
 @app.post("/api/v1/actions/read")
-<<<<<<< HEAD
+
 async def post_actions_read(payload: ActionPayload):
     return await _handle_read_action(payload.type)
-=======
+
 async def post_actions_read(payload: dict):
     return await _handle_read_action(payload.get("type", "session_boot"))
->>>>>>> ada39374
-
 
 @app.get("/api/v1/actions/query")
 async def get_actions_query(
@@ -213,13 +208,13 @@
 
 
 @app.post("/api/v1/actions/query")
-<<<<<<< HEAD
+
 async def post_actions_query(payload: ActionPayload):
     return await _handle_read_action(payload.type)
-=======
+
 async def post_actions_query(payload: dict):
     return await _handle_read_action(payload.get("type", "session_boot"))
->>>>>>> ada39374
+
 
 
 if __name__ == "__main__":

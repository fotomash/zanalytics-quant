from django.urls import path, include
from django.http import JsonResponse
from django.utils import timezone
from rest_framework.routers import DefaultRouter
from .views import (
    TradeViewSet,
    SendMarketOrderView,
    ModifySLTPView,
    ProtectPositionView,
    DisciplineSummaryView,
    PositionsPartialCloseView,
    TickViewSet,
    BarViewSet,
    SymbolListView,
    TimeframeListView,
    DashboardDataView,
    JournalEntryView,
    FeedBalanceView,
    FeedEquityView,
    EquitySeriesView,
    FeedTradeView,
    FeedBehaviorView,
    ProfitHorizonView,
    TradeHistoryView,
    MirrorStateView,
    MarketMiniView,
    MarketFetchView,
    MarketNewsPublisherView,
    PositionsProxyView,
    AccountInfoView,
    JournalAppendView,
    JournalRecentView,
    AccountRiskView,
    AccountSoDView,
    OrderMarketProxyView,
    OrderModifyProxyView,
    OrderCloseProxyView,
    DisciplineEventsView,
    DisciplineEventAppendView,
    MarketSymbolsView,
    MarketCalendarNextView,
    MarketRegimeView,
    FeedsStreamView,
    BehavioralPatternsView,
    BehaviorEventsTodayView,
    EquityTodayView,
    TradesRecentView,
    ActionsQueryView,
<<<<<<< HEAD
    ActionsReadView,
    ActionsMutateView,
=======
>>>>>>> 882932da
    ActionsSpecView,
    PingView,
    JournalEntryPostView,
    SessionSetFocusView,
    PositionProtectOptionsView,
    UserPrefsView,
    StateSnapshotView,
    HistoryDealsProxyView,
    HistoryOrdersProxyView,
)
from .views_positions import (
    PositionsOpenView,
    PositionsCloseView,
    PositionsModifyView,
    PositionsModifyByTicketView,
    PositionsHedgeView,
)
from .playbook_stub_views import (
    PlaybookSessionInit,
    LiquidityMapView,
    PriorityItemsView,
    ExplainSignalView,
    DailySummaryView,
)

# --- Minimal, dependency-free Pulse endpoints (stubs) ---
def pulse_health(request):
    return JsonResponse({
        "status": "ok",
        "service": "django",
        "ts": timezone.now().isoformat()
    })


def pulse_risk_summary(request):
    """Proxy to real Pulse risk summary if available; else degrade gracefully."""
    try:
        # Import here to avoid import timing/cycles
        from pulse_api.views import risk_summary as _real_risk_summary
        return _real_risk_summary(request)
    except Exception as e:
        return JsonResponse({
            "error": str(e),
            "risk_left": None,
            "trades_left": None,
            "as_of": timezone.now().isoformat()
        }, status=500)


router = DefaultRouter()
router.register(r'trades', TradeViewSet)
router.register(r'ticks', TickViewSet)
router.register(r'bars', BarViewSet)

urlpatterns = [
    # Non-router actions first to avoid router capture (e.g., 'trades/<pk>')
    path('protect/position/', ProtectPositionView.as_view(), name='protect_position'),
    # Legacy alias kept before router to avoid capture by 'trades/<pk>'
    path('trades/protect/', ProtectPositionView.as_view(), name='protect_trade'),

    # Router-backed resources
    path('', include(router.urls)),

    path('ping/', PingView.as_view(), name='ping'),

    # Minimal pulse endpoints under /api/v1/
    path('pulse/health', pulse_health, name='pulse-health-v1'),
    path('pulse/risk/summary', pulse_risk_summary, name='pulse-risk-summary-v1'),
    path('send_market_order/', SendMarketOrderView.as_view(), name='send_market_order'),
    path('modify_sl_tp/', ModifySLTPView.as_view(), name='modify_sl_tp'),
    path('symbols/', SymbolListView.as_view(), name='symbols'),
    path('timeframes/', TimeframeListView.as_view(), name='timeframes'),
    path('dashboard-data/', DashboardDataView.as_view(), name='dashboard-data'),
    path('discipline/summary', DisciplineSummaryView.as_view(), name='discipline-summary'),
    path('positions/partial_close', PositionsPartialCloseView.as_view(), name='positions-partial-close'),
    path('journal/', JournalEntryView.as_view(), name='journal'),
    # Feeds (spec)
    path('feed/balance', FeedBalanceView.as_view(), name='feed-balance'),
    path('feed/equity', FeedEquityView.as_view(), name='feed-equity'),
    path('feed/equity/series', EquitySeriesView.as_view(), name='feed-equity-series'),
    path('equity/today', EquityTodayView.as_view(), name='equity-today'),
    path('feed/trade', FeedTradeView.as_view(), name='feed-trade'),
    path('feed/behavior', FeedBehaviorView.as_view(), name='feed-behavior'),
    path('profit-horizon', ProfitHorizonView.as_view(), name='profit-horizon'),
    path('trades/history', TradeHistoryView.as_view(), name='trades-history'),
    path('trades/recent', TradesRecentView.as_view(), name='trades-recent'),
    path('history_deals_get', HistoryDealsProxyView.as_view(), name='history-deals-get'),
    path('history_orders_get', HistoryOrdersProxyView.as_view(), name='history-orders-get'),
    path('mirror/state', MirrorStateView.as_view(), name='mirror-state'),
    path('market/mini', MarketMiniView.as_view(), name='market-mini'),
    path('market/fetch', MarketFetchView.as_view(), name='market-fetch'),
    path('market/news/next', MarketNewsPublisherView.as_view(), name='market-news-next'),
    path('account/positions', PositionsProxyView.as_view(), name='account-positions'),
    # Open position
    path('positions/open', PositionsOpenView.as_view(), name='positions-open'),
    # LLM-friendly aliases
    path('positions/close', PositionsCloseView.as_view(), name='positions-close'),
    path('positions/modify', PositionsModifyView.as_view(), name='positions-modify'),
    path('positions/<int:ticket>/modify', PositionsModifyByTicketView.as_view(), name='positions-modify-ticket'),
    path('positions/hedge', PositionsHedgeView.as_view(), name='positions-hedge'),
    path('account/info', AccountInfoView.as_view(), name='account-info'),
    path('journal/append', JournalAppendView.as_view(), name='journal-append'),
    path('journal/recent', JournalRecentView.as_view(), name='journal-recent'),
    path('account/risk', AccountRiskView.as_view(), name='account-risk'),
    path('account/sod', AccountSoDView.as_view(), name='account-sod'),
    path('orders/market', OrderMarketProxyView.as_view(), name='orders-market'),
    path('orders/modify', OrderModifyProxyView.as_view(), name='orders-modify'),
    path('orders/close', OrderCloseProxyView.as_view(), name='orders-close'),
    path('discipline/events', DisciplineEventsView.as_view(), name='discipline-events'),
    path('behavior/events/today', BehaviorEventsTodayView.as_view(), name='behavior-events-today'),
    path('discipline/event', DisciplineEventAppendView.as_view(), name='discipline-event'),
    path('market/symbols', MarketSymbolsView.as_view(), name='market-symbols'),
    path('market/calendar/next', MarketCalendarNextView.as_view(), name='market-calendar-next'),
    path('market/regime', MarketRegimeView.as_view(), name='market-regime'),
    path('feeds/stream', FeedsStreamView.as_view(), name='feeds-stream'),
    path('behavioral/patterns', BehavioralPatternsView.as_view(), name='behavioral-patterns'),
    path('journal/entry', JournalEntryPostView.as_view(), name='journal-entry'),
    path('session/set_focus', SessionSetFocusView.as_view(), name='session-set-focus'),
    path('positions/<int:ticket>/protect', PositionProtectOptionsView.as_view(), name='position-protect-options'),
    # Include pulse module endpoints
    path('', include('app.nexus.pulse.urls')),
    path('analytics/', include('app.nexus.pulse.analytics_urls')),
    # User prefs (unauthenticated, minimal)
    path('user/prefs', UserPrefsView.as_view(), name='user-prefs'),
    # Playbook stubs
    path('playbook/session-init', PlaybookSessionInit.as_view(), name='playbook-session-init'),
    path('liquidity/map', LiquidityMapView.as_view(), name='liquidity-map'),
    path('opportunity/priority-items', PriorityItemsView.as_view(), name='opportunity-priority-items'),
    path('ai/explain-signal', ExplainSignalView.as_view(), name='ai-explain-signal'),
    path('report/daily-summary', DailySummaryView.as_view(), name='report-daily-summary'),
    path('state/snapshot', StateSnapshotView.as_view(), name='state-snapshot'),
    # Actions bus (prototype; not exposed in openapi.yaml to keep op count)
    path('actions/query', ActionsQueryView.as_view(), name='actions-query'),
<<<<<<< HEAD
    # Read action descriptors
    path('actions/read', ActionsReadView.as_view(), name='actions-read'),
    path('actions/mutate', ActionsMutateView.as_view(), name='actions-mutate'),
=======

    path('actions/mutate', ActionsMutateView.as_view(), name='actions-mutate'),

    # Read-only alias to avoid runtime consent prompts for GET
    path('actions/read', ActionsQueryView.as_view(), name='actions-read'),

>>>>>>> 882932da
    # Serve slim OpenAPI for Actions
    path('openapi.actions.yaml', ActionsSpecView.as_view(), name='actions-openapi-spec'),
]<|MERGE_RESOLUTION|>--- conflicted
+++ resolved
@@ -46,11 +46,9 @@
     EquityTodayView,
     TradesRecentView,
     ActionsQueryView,
-<<<<<<< HEAD
     ActionsReadView,
     ActionsMutateView,
-=======
->>>>>>> 882932da
+
     ActionsSpecView,
     PingView,
     JournalEntryPostView,
@@ -184,18 +182,16 @@
     path('state/snapshot', StateSnapshotView.as_view(), name='state-snapshot'),
     # Actions bus (prototype; not exposed in openapi.yaml to keep op count)
     path('actions/query', ActionsQueryView.as_view(), name='actions-query'),
-<<<<<<< HEAD
     # Read action descriptors
     path('actions/read', ActionsReadView.as_view(), name='actions-read'),
     path('actions/mutate', ActionsMutateView.as_view(), name='actions-mutate'),
-=======
+
 
     path('actions/mutate', ActionsMutateView.as_view(), name='actions-mutate'),
 
     # Read-only alias to avoid runtime consent prompts for GET
     path('actions/read', ActionsQueryView.as_view(), name='actions-read'),
 
->>>>>>> 882932da
     # Serve slim OpenAPI for Actions
     path('openapi.actions.yaml', ActionsSpecView.as_view(), name='actions-openapi-spec'),
 ]
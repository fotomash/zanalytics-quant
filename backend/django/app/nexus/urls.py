from django.urls import path, include
from django.http import JsonResponse
from django.utils import timezone
from rest_framework.routers import DefaultRouter
from .views import (
    TradeViewSet,
    SendMarketOrderView,
    ModifySLTPView,
    ProtectPositionView,
    DisciplineSummaryView,
    PositionsPartialCloseView,
    TickViewSet,
    BarViewSet,
    SymbolListView,
    TimeframeListView,
    DashboardDataView,
    JournalEntryView,
    FeedBalanceView,
    FeedEquityView,
    EquitySeriesView,
    FeedTradeView,
    FeedBehaviorView,
    ProfitHorizonView,
    TradeHistoryView,
    MirrorStateView,
    MarketMiniView,
    MarketFetchView,
    MarketNewsPublisherView,
    PositionsProxyView,
    AccountInfoView,
    JournalAppendView,
    JournalRecentView,
    AccountRiskView,
    AccountSoDView,
    OrderMarketProxyView,
    OrderModifyProxyView,
    OrderCloseProxyView,
    DisciplineEventsView,
    DisciplineEventAppendView,
    MarketSymbolsView,
    MarketCalendarNextView,
    MarketRegimeView,
    FeedsStreamView,
    BehavioralPatternsView,
    BehaviorEventsTodayView,
    EquityTodayView,
    TradesRecentView,
    ActionsQueryView,
    ActionsSpecView,
    PingView,
    JournalEntryPostView,
    SessionSetFocusView,
    PositionProtectOptionsView,
    UserPrefsView,
    StateSnapshotView,
    HistoryDealsProxyView,
    HistoryOrdersProxyView,
)
from .views_positions import (
    PositionsOpenView,
    PositionsCloseView,
    PositionsModifyView,
    PositionsModifyByTicketView,
    PositionsHedgeView,
)
from .playbook_stub_views import (
    PlaybookSessionInit,
    LiquidityMapView,
    PriorityItemsView,
    ExplainSignalView,
    DailySummaryView,
)

# --- Minimal, dependency-free Pulse endpoints (stubs) ---
def pulse_health(request):
    return JsonResponse({
        "status": "ok",
        "service": "django",
        "ts": timezone.now().isoformat()
    })


def pulse_risk_summary(request):
    """Proxy to real Pulse risk summary if available; else degrade gracefully."""
    try:
        # Import here to avoid import timing/cycles
        from pulse_api.views import risk_summary as _real_risk_summary
        return _real_risk_summary(request)
    except Exception as e:
        return JsonResponse({
            "error": str(e),
            "risk_left": None,
            "trades_left": None,
            "as_of": timezone.now().isoformat()
        }, status=500)


router = DefaultRouter()
router.register(r'trades', TradeViewSet)
router.register(r'ticks', TickViewSet)
router.register(r'bars', BarViewSet)

urlpatterns = [
    # Non-router actions first to avoid router capture (e.g., 'trades/<pk>')
    path('protect/position/', ProtectPositionView.as_view(), name='protect_position'),
    # Legacy alias kept before router to avoid capture by 'trades/<pk>'
    path('trades/protect/', ProtectPositionView.as_view(), name='protect_trade'),

    # Router-backed resources
    path('', include(router.urls)),

    path('ping/', PingView.as_view(), name='ping'),

    # Minimal pulse endpoints under /api/v1/
    path('pulse/health', pulse_health, name='pulse-health-v1'),
    path('pulse/risk/summary', pulse_risk_summary, name='pulse-risk-summary-v1'),
    path('send_market_order/', SendMarketOrderView.as_view(), name='send_market_order'),
    path('modify_sl_tp/', ModifySLTPView.as_view(), name='modify_sl_tp'),
    path('symbols/', SymbolListView.as_view(), name='symbols'),
    path('timeframes/', TimeframeListView.as_view(), name='timeframes'),
    path('dashboard-data/', DashboardDataView.as_view(), name='dashboard-data'),
    path('discipline/summary', DisciplineSummaryView.as_view(), name='discipline-summary'),
    path('positions/partial_close', PositionsPartialCloseView.as_view(), name='positions-partial-close'),
    path('journal/', JournalEntryView.as_view(), name='journal'),
    # Feeds (spec)
    path('feed/balance', FeedBalanceView.as_view(), name='feed-balance'),
    path('feed/equity', FeedEquityView.as_view(), name='feed-equity'),
    path('feed/equity/series', EquitySeriesView.as_view(), name='feed-equity-series'),
    path('equity/today', EquityTodayView.as_view(), name='equity-today'),
    path('feed/trade', FeedTradeView.as_view(), name='feed-trade'),
    path('feed/behavior', FeedBehaviorView.as_view(), name='feed-behavior'),
    path('profit-horizon', ProfitHorizonView.as_view(), name='profit-horizon'),
    path('trades/history', TradeHistoryView.as_view(), name='trades-history'),
    path('trades/recent', TradesRecentView.as_view(), name='trades-recent'),
    path('history_deals_get', HistoryDealsProxyView.as_view(), name='history-deals-get'),
    path('history_orders_get', HistoryOrdersProxyView.as_view(), name='history-orders-get'),
    path('mirror/state', MirrorStateView.as_view(), name='mirror-state'),
    path('market/mini', MarketMiniView.as_view(), name='market-mini'),
    path('market/fetch', MarketFetchView.as_view(), name='market-fetch'),
    path('market/news/next', MarketNewsPublisherView.as_view(), name='market-news-next'),
    path('account/positions', PositionsProxyView.as_view(), name='account-positions'),
    # Open position
    path('positions/open', PositionsOpenView.as_view(), name='positions-open'),
    # LLM-friendly aliases
    path('positions/close', PositionsCloseView.as_view(), name='positions-close'),
    path('positions/modify', PositionsModifyView.as_view(), name='positions-modify'),
    path('positions/<int:ticket>/modify', PositionsModifyByTicketView.as_view(), name='positions-modify-ticket'),
    path('positions/hedge', PositionsHedgeView.as_view(), name='positions-hedge'),
    path('account/info', AccountInfoView.as_view(), name='account-info'),
    path('journal/append', JournalAppendView.as_view(), name='journal-append'),
    path('journal/recent', JournalRecentView.as_view(), name='journal-recent'),
    path('account/risk', AccountRiskView.as_view(), name='account-risk'),
    path('account/sod', AccountSoDView.as_view(), name='account-sod'),
    path('orders/market', OrderMarketProxyView.as_view(), name='orders-market'),
    path('orders/modify', OrderModifyProxyView.as_view(), name='orders-modify'),
    path('orders/close', OrderCloseProxyView.as_view(), name='orders-close'),
    path('discipline/events', DisciplineEventsView.as_view(), name='discipline-events'),
    path('behavior/events/today', BehaviorEventsTodayView.as_view(), name='behavior-events-today'),
    path('discipline/event', DisciplineEventAppendView.as_view(), name='discipline-event'),
    path('market/symbols', MarketSymbolsView.as_view(), name='market-symbols'),
    path('market/calendar/next', MarketCalendarNextView.as_view(), name='market-calendar-next'),
    path('market/regime', MarketRegimeView.as_view(), name='market-regime'),
    path('feeds/stream', FeedsStreamView.as_view(), name='feeds-stream'),
    path('behavioral/patterns', BehavioralPatternsView.as_view(), name='behavioral-patterns'),
    path('journal/entry', JournalEntryPostView.as_view(), name='journal-entry'),
    path('session/set_focus', SessionSetFocusView.as_view(), name='session-set-focus'),
    path('positions/<int:ticket>/protect', PositionProtectOptionsView.as_view(), name='position-protect-options'),
    # Include pulse module endpoints
    path('', include('app.nexus.pulse.urls')),
    path('analytics/', include('app.nexus.pulse.analytics_urls')),
    # User prefs (unauthenticated, minimal)
    path('user/prefs', UserPrefsView.as_view(), name='user-prefs'),
    # Playbook stubs
    path('playbook/session-init', PlaybookSessionInit.as_view(), name='playbook-session-init'),
    path('liquidity/map', LiquidityMapView.as_view(), name='liquidity-map'),
    path('opportunity/priority-items', PriorityItemsView.as_view(), name='opportunity-priority-items'),
    path('ai/explain-signal', ExplainSignalView.as_view(), name='ai-explain-signal'),
    path('report/daily-summary', DailySummaryView.as_view(), name='report-daily-summary'),
    path('state/snapshot', StateSnapshotView.as_view(), name='state-snapshot'),
    # Actions bus (prototype; not exposed in openapi.yaml to keep op count)
    path('actions/query', ActionsQueryView.as_view(), name='actions-query'),
<<<<<<< HEAD
    path('actions/mutate', ActionsMutateView.as_view(), name='actions-mutate'),
=======
    # Read-only alias to avoid runtime consent prompts for GET
    path('actions/read', ActionsQueryView.as_view(), name='actions-read'),
>>>>>>> 807eb22e
    # Serve slim OpenAPI for Actions
    path('openapi.actions.yaml', ActionsSpecView.as_view(), name='actions-openapi-spec'),
]<|MERGE_RESOLUTION|>--- conflicted
+++ resolved
@@ -179,12 +179,12 @@
     path('state/snapshot', StateSnapshotView.as_view(), name='state-snapshot'),
     # Actions bus (prototype; not exposed in openapi.yaml to keep op count)
     path('actions/query', ActionsQueryView.as_view(), name='actions-query'),
-<<<<<<< HEAD
+
     path('actions/mutate', ActionsMutateView.as_view(), name='actions-mutate'),
-=======
+
     # Read-only alias to avoid runtime consent prompts for GET
     path('actions/read', ActionsQueryView.as_view(), name='actions-read'),
->>>>>>> 807eb22e
+
     # Serve slim OpenAPI for Actions
     path('openapi.actions.yaml', ActionsSpecView.as_view(), name='actions-openapi-spec'),
 ]
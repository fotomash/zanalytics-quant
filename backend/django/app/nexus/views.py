--- conflicted
+++ resolved
@@ -1275,8 +1275,6 @@
     """
     permission_classes = [AllowAny]
 
-<<<<<<< HEAD
-=======
     def get(self, request):
         """Read-only Actions via GET to avoid consent prompts in some runtimes.
 
@@ -1382,7 +1380,6 @@
         except Exception as e:
             return Response({'error': str(e)}, status=500)
 
->>>>>>> 882932da
     def post(self, request):
         data = request.data or {}
         typ = str(data.get('type') or '')

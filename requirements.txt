--- conflicted
+++ resolved
@@ -13,17 +13,15 @@
 streamlit==1.36.0
 plotly==5.22.0
 ta>=0.11.0
-<<<<<<< HEAD
 slowapi==0.1.8
 redis==6.4.0        # Official Redis client with sync & asyncio (redis.asyncio)
 asyncpg==0.30.0
-=======
+
 redis==5.0.8        # Official Redis client with sync & asyncio (redis.asyncio)
 tenacity==8.2.3
 
 slowapi==0.1.8
 asyncpg==0.29.0
->>>>>>> 88ccb293
 confluent-kafka==2.3.0
 # Embeddings and vector search
 sentence-transformers==5.1.0

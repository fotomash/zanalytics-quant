--- conflicted
+++ resolved
@@ -13,11 +13,9 @@
 streamlit==1.36.0
 plotly==5.22.0
 ta>=0.11.0
-<<<<<<< HEAD
 redis==5.0.8
 tenacity==8.2.3
 prometheus_client==0.22.1
-=======
 
 slowapi==0.1.8
 redis==5.0.8        # Official Redis client with sync & asyncio (redis.asyncio)
@@ -36,5 +34,4 @@
 -r requirements/dev.txt
 -r requirements/prod.txt
 -r requirements/optional.txt
--r services/mcp2/requirements.txt
->>>>>>> 01db717b
+-r services/mcp2/requirements.txt
--- conflicted
+++ resolved
@@ -9,16 +9,9 @@
 than failing at import time.
 
 In addition to the ``/mcp`` passthrough, the service exposes ``/cluster_narrate``
-<<<<<<< HEAD
 which initialises Redis (when available) and Qdrant clients then delegates to
 ``WhisperEngine.cluster_narrator`` to produce a narrative and recommendation for
 the supplied cluster identifier.
-=======
-which initialises Redis and a vector client implementing
-``search_similar_clusters`` (currently :class:`BrownVectorPipeline`) then
-delegates to :func:`WhisperEngine.cluster_narrator` to produce a narrative and
-recommendation for the supplied cluster.
->>>>>>> 6c534ad4
 """
 
 from __future__ import annotations
@@ -148,7 +141,6 @@
     if cluster is None:
         cluster = await _fetch_cluster_from_vector_store(date)
     return {"date": date, "cluster": cluster}
-<<<<<<< HEAD
 
 
 @app.post("/cluster_narrate")
@@ -200,6 +192,4 @@
     except Exception:
         qdrant_client = None
 
-    return engine.cluster_narrator(payload.top_cluster, redis_client, qdrant_client)
-=======
->>>>>>> 6c534ad4
+    return engine.cluster_narrator(payload.top_cluster, redis_client, qdrant_client)
<<<<<<< HEAD
import asyncio
import os
from typing import Any, Dict, Optional

import httpx
from aiohttp import web

try:
    import aioredis
except Exception:  # pragma: no cover - optional dependency
    aioredis = None  # type: ignore

try:
    import discord
    from discord.ext import commands
except Exception:  # pragma: no cover - discord may be unavailable in tests
    discord = None  # type: ignore
    commands = None  # type: ignore

MCP_MEMORY_API_URL = os.getenv("MCP_MEMORY_API_URL", "http://memory.api")
MCP_MEMORY_API_KEY = os.getenv("MCP_MEMORY_API_KEY", "")

_redis: Optional[Any] = None


async def get_redis() -> Any:
    """Lazily initialize Redis connection if possible."""
    global _redis
    if _redis is None and aioredis is not None:  # pragma: no branch - best effort
        _redis = await aioredis.from_url(os.getenv("REDIS_URL", "redis://localhost"))
    return _redis


async def record_interaction(payload: Dict[str, Any]) -> None:
    """Record the interaction to memory service."""
    async with httpx.AsyncClient() as client:  # pragma: no cover - network
        await client.post(
            f"{MCP_MEMORY_API_URL}/store",
            json=payload,
            headers={"Authorization": f"Bearer {MCP_MEMORY_API_KEY}"},
        )


async def fetch_pulse(query: str) -> str:
    """Fetch answer from memory service with Redis caching."""
    redis = _redis or await get_redis()
    key = f"pulse:{query}"
    if redis is not None:
        cached = await redis.get(key)
        if cached:
            return cached

    async with httpx.AsyncClient() as client:
        resp = await client.post(
            f"{MCP_MEMORY_API_URL}/recall",
            json={"query": query},
            headers={"Authorization": f"Bearer {MCP_MEMORY_API_KEY}"},
        )
        resp.raise_for_status()
        answer = resp.json().get("response", "")

    if redis is not None:
        await redis.set(key, answer, ex=600)

    # Fire and forget recording of the interaction
    asyncio.create_task(record_interaction({"query": query, "response": answer}))

    return answer


# Discord bot setup ---------------------------------------------------------
if commands is not None:  # pragma: no branch - allows module import without discord
    intents = getattr(discord, "Intents", object)()
    _bot = commands.Bot(command_prefix="!", intents=intents)
    decorator = _bot.command(name="pulse")
else:  # fallback for tests where discord is stubbed
    _bot = None  # type: ignore
    decorator = lambda f: f


@decorator
async def pulse(ctx, *, query: str | None = None):
=======
"""Minimal Pulse Discord bot (MVP).

This lightweight bot demonstrates basic Discord integration for the Pulse stack.
For production deployments with full command support, use
``services/pulse_bot/bot.py``.
"""

import asyncio
import logging
import os
from typing import Optional

import httpx
import discord
from aiohttp import web
from discord.ext import commands

try:
    import aioredis
except Exception:  # pragma: no cover - redis optional
    aioredis = None  # type: ignore

# ---------------------------------------------------------------------------
# Environment variables
# ---------------------------------------------------------------------------
DISCORD_BOT_TOKEN = os.getenv("DISCORD_BOT_TOKEN")
MCP_MEMORY_API_URL = os.getenv("MCP_MEMORY_API_URL")
MCP_MEMORY_API_KEY = os.getenv("MCP_MEMORY_API_KEY")
REDIS_URL = os.getenv("REDIS_URL", "redis://redis:6379/0")
CACHE_TTL = int(os.getenv("PULSE_CACHE_TTL", "60"))

missing = [
    name
    for name, value in [
        ("DISCORD_BOT_TOKEN", DISCORD_BOT_TOKEN),
        ("MCP_MEMORY_API_URL", MCP_MEMORY_API_URL),
        ("MCP_MEMORY_API_KEY", MCP_MEMORY_API_KEY),
    ]
    if not value
]
if missing:
    raise RuntimeError(
        "Missing required environment variables: " + ", ".join(missing)
    )

logging.basicConfig(level=os.getenv("LOG_LEVEL", "INFO"))
logger = logging.getLogger("pulse_discord_bot")

intents = discord.Intents.default()
intents.message_content = True
bot = commands.Bot(command_prefix="!", intents=intents)

_redis: Optional[aioredis.Redis] = None


async def get_redis() -> Optional[aioredis.Redis]:
    """Lazily create a Redis connection."""
    global _redis
    if _redis is None and aioredis:
        try:
            _redis = await aioredis.from_url(
                REDIS_URL, encoding="utf-8", decode_responses=True
            )
        except Exception:  # pragma: no cover - best effort only
            logger.exception("Failed to connect to Redis at %s", REDIS_URL)
    return _redis


async def record_interaction(payload: dict) -> None:
    """Best-effort persistence hook to the memory API."""
    try:
        async with httpx.AsyncClient() as client:
            resp = await client.post(
                MCP_MEMORY_API_URL,
                json={"store": payload},
                headers={"Authorization": f"Bearer {MCP_MEMORY_API_KEY}"},
                timeout=10,
            )
            resp.raise_for_status()
    except httpx.HTTPStatusError as exc:
        if exc.response.status_code in {401, 403}:
            logger.error(
                "Memory API authentication failed; check MCP_MEMORY_API_KEY"
            )
        else:
            logger.exception("Failed to persist interaction")
    except Exception:
        logger.exception("Failed to persist interaction")


async def fetch_pulse(query: str) -> str:
    """Query the Pulse memory API with Redis caching."""
    cache_key = f"pulse:{query}"
    r = await get_redis()
    if r:
        try:
            cached = await r.get(cache_key)
            if cached:
                return cached
        except Exception:  # pragma: no cover - best effort only
            logger.exception("Redis get failed for %s", cache_key)

    async with httpx.AsyncClient() as client:
        resp = await client.post(
            MCP_MEMORY_API_URL,
            json={"query": query},
            headers={"Authorization": f"Bearer {MCP_MEMORY_API_KEY}"},
            timeout=10,
        )
        try:
            resp.raise_for_status()
        except httpx.HTTPStatusError as exc:
            if exc.response.status_code in {401, 403}:
                msg = "Memory API authentication failed; check MCP_MEMORY_API_KEY"
                logger.error(msg)
                raise RuntimeError(msg) from exc
            raise
        data = resp.json()
    text = data.get("response") or data.get("result") or str(data)

    if r:
        try:
            await r.set(cache_key, text, ex=CACHE_TTL)
        except Exception:  # pragma: no cover - best effort only
            logger.exception("Redis set failed for %s", cache_key)

    asyncio.create_task(record_interaction({"query": query, "response": text}))
    return text


@bot.event
async def on_ready() -> None:
    logger.info("Logged in as %s", bot.user)


@bot.event
async def on_command_error(ctx: commands.Context, error: Exception) -> None:
    logger.exception("Command error", exc_info=error)
    await ctx.send(f"Error: {error}")


@bot.command(name="pulse")
async def pulse(ctx: commands.Context, *, query: str = "") -> None:
    """Respond to !pulse commands by querying the memory API."""
>>>>>>> 85781914
    if not query:
        await ctx.send("Usage: !pulse <query>")
        return

    try:
        result = await fetch_pulse(query)
        await ctx.send(result)
    except Exception as exc:  # pragma: no cover - runtime safety
        logger.exception("!pulse failed")
        await ctx.send(f"Error: {exc}")


# ---------------------------------------------------------------------------
# Simple HTTP healthcheck endpoint
# ---------------------------------------------------------------------------
<<<<<<< HEAD

def setup_logging() -> None:
    import logging

    logging.basicConfig(level=os.getenv("LOG_LEVEL", "INFO"))
    global logger
    logger = logging.getLogger("pulse_discord_bot")


setup_logging()


=======
>>>>>>> 85781914
async def health(_: web.Request) -> web.Response:
    return web.json_response({"status": "ok"})


async def start_health_server() -> None:
    app = web.Application()
    app.router.add_get("/healthz", health)
    runner = web.AppRunner(app)
    await runner.setup()
    site = web.TCPSite(runner, "0.0.0.0", int(os.getenv("PORT", "8080")))
    await site.start()


async def main() -> None:  # pragma: no cover - manual invocation
    await start_health_server()
<<<<<<< HEAD
    if _bot is not None:
        token = os.getenv("DISCORD_BOT_TOKEN", "")
        await _bot.start(token)
=======
    await bot.start(DISCORD_BOT_TOKEN)


if __name__ == "__main__":
    try:
        asyncio.run(main())
    except KeyboardInterrupt:
        logger.info("Shutting down")
    except Exception as exc:  # pragma: no cover - error path
        logger.exception("Unhandled exception in main", exc_info=exc)
>>>>>>> 85781914
<|MERGE_RESOLUTION|>--- conflicted
+++ resolved
@@ -1,4 +1,3 @@
-<<<<<<< HEAD
 import asyncio
 import os
 from typing import Any, Dict, Optional
@@ -81,7 +80,6 @@
 
 @decorator
 async def pulse(ctx, *, query: str | None = None):
-=======
 """Minimal Pulse Discord bot (MVP).
 
 This lightweight bot demonstrates basic Discord integration for the Pulse stack.
@@ -226,7 +224,6 @@
 @bot.command(name="pulse")
 async def pulse(ctx: commands.Context, *, query: str = "") -> None:
     """Respond to !pulse commands by querying the memory API."""
->>>>>>> 85781914
     if not query:
         await ctx.send("Usage: !pulse <query>")
         return
@@ -242,7 +239,6 @@
 # ---------------------------------------------------------------------------
 # Simple HTTP healthcheck endpoint
 # ---------------------------------------------------------------------------
-<<<<<<< HEAD
 
 def setup_logging() -> None:
     import logging
@@ -255,8 +251,6 @@
 setup_logging()
 
 
-=======
->>>>>>> 85781914
 async def health(_: web.Request) -> web.Response:
     return web.json_response({"status": "ok"})
 
@@ -272,11 +266,9 @@
 
 async def main() -> None:  # pragma: no cover - manual invocation
     await start_health_server()
-<<<<<<< HEAD
     if _bot is not None:
         token = os.getenv("DISCORD_BOT_TOKEN", "")
         await _bot.start(token)
-=======
     await bot.start(DISCORD_BOT_TOKEN)
 
 
@@ -287,4 +279,3 @@
         logger.info("Shutting down")
     except Exception as exc:  # pragma: no cover - error path
         logger.exception("Unhandled exception in main", exc_info=exc)
->>>>>>> 85781914

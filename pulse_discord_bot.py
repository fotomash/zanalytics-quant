<<<<<<< HEAD
import sys
from services.pulse_discord_bot import pulse_discord_bot as _impl
sys.modules[__name__] = _impl
=======
import asyncio
import os
from typing import Any, Dict, Optional

import httpx
from aiohttp import web

try:
    import aioredis
except Exception:  # pragma: no cover - optional dependency
    aioredis = None  # type: ignore

try:
    import discord
    from discord.ext import commands
except Exception:  # pragma: no cover - discord may be unavailable in tests
    discord = None  # type: ignore
    commands = None  # type: ignore

MCP_MEMORY_API_URL = os.getenv("MCP_MEMORY_API_URL", "http://memory.api")
MCP_MEMORY_API_KEY = os.getenv("MCP_MEMORY_API_KEY", "")

_redis: Optional[Any] = None


async def get_redis() -> Any:
    """Lazily initialize Redis connection if possible."""
    global _redis
    if _redis is None and aioredis is not None:  # pragma: no branch - best effort
        _redis = await aioredis.from_url(os.getenv("REDIS_URL", "redis://localhost"))
    return _redis


async def record_interaction(payload: Dict[str, Any]) -> None:
    """Record the interaction to memory service."""
    async with httpx.AsyncClient() as client:  # pragma: no cover - network
        await client.post(
            f"{MCP_MEMORY_API_URL}/store",
            json=payload,
            headers={"Authorization": f"Bearer {MCP_MEMORY_API_KEY}"},
        )


async def fetch_pulse(query: str) -> str:
    """Fetch answer from memory service with Redis caching."""
    redis = _redis or await get_redis()
    key = f"pulse:{query}"
    if redis is not None:
        cached = await redis.get(key)
        if cached:
            return cached

    async with httpx.AsyncClient() as client:
        resp = await client.post(
            f"{MCP_MEMORY_API_URL}/recall",
            json={"query": query},
            headers={"Authorization": f"Bearer {MCP_MEMORY_API_KEY}"},
        )
        resp.raise_for_status()
        answer = resp.json().get("response", "")

    if redis is not None:
        await redis.set(key, answer, ex=600)

    # Fire and forget recording of the interaction
    asyncio.create_task(record_interaction({"query": query, "response": answer}))

    return answer


# Discord bot setup ---------------------------------------------------------
if commands is not None:  # pragma: no branch - allows module import without discord
    intents = getattr(discord, "Intents", object)()
    _bot = commands.Bot(command_prefix="!", intents=intents)
    decorator = _bot.command(name="pulse")
else:  # fallback for tests where discord is stubbed
    _bot = None  # type: ignore
    decorator = lambda f: f


@decorator
async def pulse(ctx, *, query: str | None = None):
"""Minimal Pulse Discord bot (MVP).

This lightweight bot demonstrates basic Discord integration for the Pulse stack.
For production deployments with full command support, use
``services/pulse_bot/bot.py``.
"""

import asyncio
import logging
import os
from typing import Optional

import httpx
import discord
from aiohttp import web
from discord.ext import commands

try:
    import aioredis
except Exception:  # pragma: no cover - redis optional
    aioredis = None  # type: ignore

# ---------------------------------------------------------------------------
# Environment variables
# ---------------------------------------------------------------------------
DISCORD_BOT_TOKEN = os.getenv("DISCORD_BOT_TOKEN")
MCP_MEMORY_API_URL = os.getenv("MCP_MEMORY_API_URL")
MCP_MEMORY_API_KEY = os.getenv("MCP_MEMORY_API_KEY")
REDIS_URL = os.getenv("REDIS_URL", "redis://redis:6379/0")
CACHE_TTL = int(os.getenv("PULSE_CACHE_TTL", "60"))

missing = [
    name
    for name, value in [
        ("DISCORD_BOT_TOKEN", DISCORD_BOT_TOKEN),
        ("MCP_MEMORY_API_URL", MCP_MEMORY_API_URL),
        ("MCP_MEMORY_API_KEY", MCP_MEMORY_API_KEY),
    ]
    if not value
]
if missing:
    raise RuntimeError(
        "Missing required environment variables: " + ", ".join(missing)
    )

logging.basicConfig(level=os.getenv("LOG_LEVEL", "INFO"))
logger = logging.getLogger("pulse_discord_bot")

intents = discord.Intents.default()
intents.message_content = True
bot = commands.Bot(command_prefix="!", intents=intents)

_redis: Optional[aioredis.Redis] = None


async def get_redis() -> Optional[aioredis.Redis]:
    """Lazily create a Redis connection."""
    global _redis
    if _redis is None and aioredis:
        try:
            _redis = await aioredis.from_url(
                REDIS_URL, encoding="utf-8", decode_responses=True
            )
        except Exception:  # pragma: no cover - best effort only
            logger.exception("Failed to connect to Redis at %s", REDIS_URL)
    return _redis


async def record_interaction(payload: dict) -> None:
    """Best-effort persistence hook to the memory API."""
    try:
        async with httpx.AsyncClient() as client:
            resp = await client.post(
                MCP_MEMORY_API_URL,
                json={"store": payload},
                headers={"Authorization": f"Bearer {MCP_MEMORY_API_KEY}"},
                timeout=10,
            )
            resp.raise_for_status()
    except httpx.HTTPStatusError as exc:
        if exc.response.status_code in {401, 403}:
            logger.error(
                "Memory API authentication failed; check MCP_MEMORY_API_KEY"
            )
        else:
            logger.exception("Failed to persist interaction")
    except Exception:
        logger.exception("Failed to persist interaction")


async def fetch_pulse(query: str) -> str:
    """Query the Pulse memory API with Redis caching."""
    cache_key = f"pulse:{query}"
    r = await get_redis()
    if r:
        try:
            cached = await r.get(cache_key)
            if cached:
                return cached
        except Exception:  # pragma: no cover - best effort only
            logger.exception("Redis get failed for %s", cache_key)

    async with httpx.AsyncClient() as client:
        resp = await client.post(
            MCP_MEMORY_API_URL,
            json={"query": query},
            headers={"Authorization": f"Bearer {MCP_MEMORY_API_KEY}"},
            timeout=10,
        )
        try:
            resp.raise_for_status()
        except httpx.HTTPStatusError as exc:
            if exc.response.status_code in {401, 403}:
                msg = "Memory API authentication failed; check MCP_MEMORY_API_KEY"
                logger.error(msg)
                raise RuntimeError(msg) from exc
            raise
        data = resp.json()
    text = data.get("response") or data.get("result") or str(data)

    if r:
        try:
            await r.set(cache_key, text, ex=CACHE_TTL)
        except Exception:  # pragma: no cover - best effort only
            logger.exception("Redis set failed for %s", cache_key)

    asyncio.create_task(record_interaction({"query": query, "response": text}))
    return text


@bot.event
async def on_ready() -> None:
    logger.info("Logged in as %s", bot.user)


@bot.event
async def on_command_error(ctx: commands.Context, error: Exception) -> None:
    logger.exception("Command error", exc_info=error)
    await ctx.send(f"Error: {error}")


@bot.command(name="pulse")
async def pulse(ctx: commands.Context, *, query: str = "") -> None:
    """Respond to !pulse commands by querying the memory API."""
    if not query:
        await ctx.send("Usage: !pulse <query>")
        return

    try:
        result = await fetch_pulse(query)
        await ctx.send(result)
    except Exception as exc:  # pragma: no cover - runtime safety
        logger.exception("!pulse failed")
        await ctx.send(f"Error: {exc}")


# ---------------------------------------------------------------------------
# Simple HTTP healthcheck endpoint
# ---------------------------------------------------------------------------

def setup_logging() -> None:
    import logging

    logging.basicConfig(level=os.getenv("LOG_LEVEL", "INFO"))
    global logger
    logger = logging.getLogger("pulse_discord_bot")


setup_logging()


async def health(_: web.Request) -> web.Response:
    return web.json_response({"status": "ok"})


async def start_health_server() -> None:
    app = web.Application()
    app.router.add_get("/healthz", health)
    runner = web.AppRunner(app)
    await runner.setup()
    site = web.TCPSite(runner, "0.0.0.0", int(os.getenv("PORT", "8080")))
    await site.start()


async def main() -> None:  # pragma: no cover - manual invocation
    await start_health_server()
    if _bot is not None:
        token = os.getenv("DISCORD_BOT_TOKEN", "")
        await _bot.start(token)
    await bot.start(DISCORD_BOT_TOKEN)


if __name__ == "__main__":
    try:
        asyncio.run(main())
    except KeyboardInterrupt:
        logger.info("Shutting down")
    except Exception as exc:  # pragma: no cover - error path
        logger.exception("Unhandled exception in main", exc_info=exc)
>>>>>>> 5ca82366
<|MERGE_RESOLUTION|>--- conflicted
+++ resolved
@@ -1,8 +1,7 @@
-<<<<<<< HEAD
 import sys
 from services.pulse_discord_bot import pulse_discord_bot as _impl
 sys.modules[__name__] = _impl
-=======
+
 import asyncio
 import os
 from typing import Any, Dict, Optional
@@ -284,4 +283,3 @@
         logger.info("Shutting down")
     except Exception as exc:  # pragma: no cover - error path
         logger.exception("Unhandled exception in main", exc_info=exc)
->>>>>>> 5ca82366

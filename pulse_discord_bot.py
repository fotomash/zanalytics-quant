--- conflicted
+++ resolved
@@ -125,7 +125,6 @@
 except Exception:  # pragma: no cover - redis optional
     aioredis = None  # type: ignore
 
-<<<<<<< HEAD
 
 # ---------------------------------------------------------------------------
 # Environment variables
@@ -149,7 +148,6 @@
     raise RuntimeError(
         "Missing required environment variables: " + ", ".join(missing)
     )
-=======
 # ---------------------------------------------------------------------------
 # Environment variables
 # ---------------------------------------------------------------------------
@@ -158,25 +156,17 @@
 MCP_MEMORY_API_KEY = os.getenv("MCP_MEMORY_API_KEY", "")
 REDIS_URL = os.getenv("REDIS_URL", "redis://localhost:6379/0")
 CACHE_TTL = int(os.getenv("PULSE_CACHE_TTL", "600"))
->>>>>>> e71a5b5d
 
 logging.basicConfig(level=os.getenv("LOG_LEVEL", "INFO"))
 logger = logging.getLogger("pulse_discord_bot")
 
 _redis: Optional["redis.Redis"] = None
 
-<<<<<<< HEAD
+
 _redis: Optional[aioredis.Redis] = None  # type: ignore[name-defined]
-=======
->>>>>>> e71a5b5d
-
 async def get_redis() -> Optional["redis.Redis"]:
     """Lazily initialize Redis connection if possible."""
 
-<<<<<<< HEAD
-async def get_redis() -> Optional[aioredis.Redis]:  # type: ignore[name-defined]
-    """Lazily initialise Redis connection if possible."""
-=======
     global _redis
     if _redis is None and redis is not None:
         _redis = await redis.from_url(
@@ -185,11 +175,11 @@
     return _redis
 
 
+
 async def record_interaction(payload: Dict[str, Any]) -> None:
     """Persist the interaction to the memory API."""
 async def get_redis() -> Optional[aioredis.Redis]:
     """Lazily create a Redis connection."""
->>>>>>> e71a5b5d
     global _redis
     if _redis is None and aioredis:
         try:
@@ -215,11 +205,8 @@
     except httpx.HTTPStatusError as exc:
         if exc.response.status_code in {401, 403}:
             logger.error(
-<<<<<<< HEAD
                 "Authentication failed persisting interaction - check MCP_MEMORY_API_KEY"
-=======
                 "Memory API authentication failed; check MCP_MEMORY_API_KEY"
->>>>>>> e71a5b5d
             )
         else:
             logger.exception("Failed to persist interaction")
@@ -297,18 +284,15 @@
             resp.raise_for_status()
         except httpx.HTTPStatusError as exc:
             if exc.response.status_code in {401, 403}:
-<<<<<<< HEAD
                 logger.error(
                     "Authentication failed querying memory API - check MCP_MEMORY_API_KEY"
                 )
                 raise RuntimeError(
                     "Authentication with memory API failed: invalid or missing MCP_MEMORY_API_KEY"
                 ) from exc
-=======
                 msg = "Memory API authentication failed; check MCP_MEMORY_API_KEY"
                 logger.error(msg)
                 raise RuntimeError(msg) from exc
->>>>>>> e71a5b5d
             raise
         data = resp.json()
 
@@ -337,11 +321,8 @@
 
 @bot.command(name="pulse")
 async def pulse(ctx: commands.Context, *, query: str = "") -> None:
-<<<<<<< HEAD
     """Handle the !pulse command by querying the memory API."""
-=======
-    """Respond to !pulse commands by querying the memory API."""
->>>>>>> e71a5b5d
+
     if not query:
         await ctx.send("Usage: !pulse <query>")
         return
@@ -390,13 +371,10 @@
     await bot.start(DISCORD_BOT_TOKEN)
 
 
-<<<<<<< HEAD
 if __name__ == "__main__":  # pragma: no cover - CLI entry point
     try:
         asyncio.run(main())
     except KeyboardInterrupt:  # pragma: no cover - shutdown path
-        logger.info("Shutting down")
-=======
 if __name__ == "__main__":  # pragma: no cover - manual execution
     try:
         asyncio.run(main())
@@ -404,5 +382,4 @@
         logger.info("Shutting down")
 
     except Exception as exc:  # pragma: no cover - error path
-        logger.exception("Unhandled exception in main", exc_info=exc)
->>>>>>> e71a5b5d
+        logger.exception("Unhandled exception in main", exc_info=exc)
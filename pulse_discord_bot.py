"""Minimal Pulse Discord bot (MVP).

This lightweight bot demonstrates basic Discord integration for the Pulse stack.
For production deployments with full command support, use
``services/pulse_bot/bot.py``.
"""

import asyncio
import logging
import os
from typing import Optional

import httpx
import discord
from discord.ext import commands

try:
    import aioredis
except Exception:  # pragma: no cover - redis optional
    aioredis = None

# ---------------------------------------------------------------------------

# Environment variables
# ---------------------------------------------------------------------------
DISCORD_BOT_TOKEN = os.getenv("DISCORD_BOT_TOKEN")
MCP_MEMORY_API_URL = os.getenv("MCP_MEMORY_API_URL")
MCP_MEMORY_API_KEY = os.getenv("MCP_MEMORY_API_KEY")
REDIS_URL = os.getenv("REDIS_URL", "redis://redis:6379/0")
CACHE_TTL = int(os.getenv("PULSE_CACHE_TTL", "60"))

missing = [
    name
    for name, value in [
        ("DISCORD_BOT_TOKEN", DISCORD_BOT_TOKEN),
        ("MCP_MEMORY_API_URL", MCP_MEMORY_API_URL),
        ("MCP_MEMORY_API_KEY", MCP_MEMORY_API_KEY),
    ]
    if not value
]
if missing:
    raise RuntimeError(
        "Missing required environment variables: " + ", ".join(missing)
    )

logging.basicConfig(level=os.getenv("LOG_LEVEL", "INFO"))
logger = logging.getLogger("pulse_discord_bot")

intents = discord.Intents.default()
intents.message_content = True
bot = commands.Bot(command_prefix="!", intents=intents)

_redis: Optional[aioredis.Redis] = None


async def get_redis() -> Optional[aioredis.Redis]:
    global _redis
    if _redis is None and aioredis:
        try:
            _redis = await aioredis.from_url(
                REDIS_URL, encoding="utf-8", decode_responses=True
            )
        except Exception:
            logger.exception("Failed to connect to Redis at %s", REDIS_URL)
    return _redis


async def record_interaction(payload: dict) -> None:
    """Best-effort persistence hook to the memory API."""
    try:
        async with httpx.AsyncClient() as client:
            resp = await client.post(
                MCP_MEMORY_API_URL,
                json={"store": payload},
                headers={"Authorization": f"Bearer {MCP_MEMORY_API_KEY}"},
                timeout=10,
            )
            resp.raise_for_status()
    except httpx.HTTPStatusError as exc:
<<<<<<< HEAD
        if exc.response.status_code in {401, 403}:
            logger.error(
                "Authentication failed persisting interaction - check MCP_MEMORY_API_KEY"
=======
        if exc.response.status_code in (401, 403):
            logger.error(
                "Memory API authentication failed; check MCP_MEMORY_API_KEY"
>>>>>>> 41618004
            )
        else:
            logger.exception("Failed to persist interaction")
    except Exception:
        logger.exception("Failed to persist interaction")


async def fetch_pulse(query: str) -> str:
    cache_key = f"pulse:{query}"
    r = await get_redis()
    if r:
        try:
            cached = await r.get(cache_key)
            if cached:
                return cached
        except Exception:
            logger.exception("Redis get failed for %s", cache_key)

    async with httpx.AsyncClient() as client:
        resp = await client.post(
            MCP_MEMORY_API_URL,
            json={"query": query},
            headers={"Authorization": f"Bearer {MCP_MEMORY_API_KEY}"},
            timeout=10,
        )
        try:
            resp.raise_for_status()
        except httpx.HTTPStatusError as exc:
<<<<<<< HEAD
            if exc.response.status_code in {401, 403}:
                logger.error(
                    "Authentication failed querying memory API - check MCP_MEMORY_API_KEY"
                )
                raise RuntimeError(
                    "Authentication with memory API failed: invalid or missing MCP_MEMORY_API_KEY"
                ) from exc
=======
            if exc.response.status_code in (401, 403):
                msg = "Memory API authentication failed; check MCP_MEMORY_API_KEY"
                logger.error(msg)
                raise RuntimeError(msg) from exc
>>>>>>> 41618004
            raise
        data = resp.json()
    text = data.get("response") or data.get("result") or str(data)

    if r:
        try:
            await r.set(cache_key, text, ex=CACHE_TTL)
        except Exception:
            logger.exception("Redis set failed for %s", cache_key)

    asyncio.create_task(record_interaction({"query": query, "response": text}))
    return text


@bot.event
async def on_ready() -> None:
    logger.info("Logged in as %s", bot.user)


@bot.event
async def on_command_error(ctx: commands.Context, error: Exception) -> None:
    logger.exception("Command error", exc_info=error)
    await ctx.send(f"Error: {error}")


@bot.command(name="pulse")
async def pulse(ctx: commands.Context, *, query: str = "") -> None:

import asyncio
import os
from typing import Any, Dict, Optional

import httpx
from aiohttp import web

try:
    import aioredis
except Exception:  # pragma: no cover - aioredis may not be installed
    aioredis = None  # type: ignore

try:
    import discord
    from discord.ext import commands
except Exception:  # pragma: no cover - discord may not be installed in tests
    discord = None  # type: ignore
    commands = None  # type: ignore

MCP_MEMORY_API_URL = os.getenv("MCP_MEMORY_API_URL", "http://memory.api")

_redis: Optional[Any] = None


async def get_redis() -> Any:
    """Lazily initialize Redis connection if possible."""
    global _redis
    if _redis is None and aioredis is not None:  # pragma: no branch - best effort
        _redis = await aioredis.from_url(os.getenv("REDIS_URL", "redis://localhost"))
    return _redis


async def record_interaction(payload: Dict[str, Any]) -> None:
    """Record the interaction to memory service."""
    async with httpx.AsyncClient() as client:  # pragma: no cover - network
        await client.post(f"{MCP_MEMORY_API_URL}/memory", json=payload)


async def fetch_pulse(query: str) -> str:
    """Fetch answer from memory service with Redis caching."""
    redis = _redis or await get_redis()
    key = f"pulse:{query}"
    if redis is not None:
        cached = await redis.get(key)
        if cached:
            return cached

    async with httpx.AsyncClient() as client:
        resp = await client.post(f"{MCP_MEMORY_API_URL}/query", json={"query": query})
        resp.raise_for_status()
        answer = resp.json().get("response", "")

    if redis is not None:
        await redis.set(key, answer, ex=600)

    # Fire and forget recording of the interaction
    asyncio.create_task(record_interaction({"query": query, "response": answer}))

    return answer


# Discord bot setup ---------------------------------------------------------
if commands is not None:  # pragma: no branch - allows module import without discord
    intents = getattr(discord, "Intents", object)()
    _bot = commands.Bot(command_prefix="!", intents=intents)
    decorator = _bot.command(name="pulse")
else:  # fallback for tests where discord is stubbed
    _bot = None  # type: ignore
    decorator = lambda f: f


@decorator
async def pulse(ctx, *, query: str | None = None):
    if not query:
        await ctx.send("Usage: !pulse <query>")
        return
    try:
        result = await fetch_pulse(query)
        await ctx.send(result)
    except Exception as exc:  # pragma: no cover - runtime safety
        logger.exception("!pulse failed")
        await ctx.send(f"Error: {exc}")


# ---------------------------------------------------------------------------
# Simple HTTP healthcheck endpoint
# ---------------------------------------------------------------------------
from aiohttp import web


async def health(_: web.Request) -> web.Response:
    return web.json_response({"status": "ok"})


async def start_health_server() -> None:
    app = web.Application()
    app.router.add_get("/healthz", health)
    runner = web.AppRunner(app)
    await runner.setup()
    site = web.TCPSite(runner, "0.0.0.0", int(os.getenv("PORT", "8080")))
    await site.start()


async def main() -> None:
    await start_health_server()
    await bot.start(DISCORD_BOT_TOKEN)


if __name__ == "__main__":
    try:
        asyncio.run(main())
    except KeyboardInterrupt:
        logger.info("Shutting down")
    except Exception as exc:  # pragma: no cover - error path
        await ctx.send(f"Error: {exc}")


bot = _bot


# Aiohttp health endpoint ---------------------------------------------------
async def health(request: web.Request) -> web.Response:
    return web.json_response({"status": "ok"})
<|MERGE_RESOLUTION|>--- conflicted
+++ resolved
@@ -77,15 +77,12 @@
             )
             resp.raise_for_status()
     except httpx.HTTPStatusError as exc:
-<<<<<<< HEAD
         if exc.response.status_code in {401, 403}:
             logger.error(
                 "Authentication failed persisting interaction - check MCP_MEMORY_API_KEY"
-=======
         if exc.response.status_code in (401, 403):
             logger.error(
                 "Memory API authentication failed; check MCP_MEMORY_API_KEY"
->>>>>>> 41618004
             )
         else:
             logger.exception("Failed to persist interaction")
@@ -114,7 +111,6 @@
         try:
             resp.raise_for_status()
         except httpx.HTTPStatusError as exc:
-<<<<<<< HEAD
             if exc.response.status_code in {401, 403}:
                 logger.error(
                     "Authentication failed querying memory API - check MCP_MEMORY_API_KEY"
@@ -122,12 +118,10 @@
                 raise RuntimeError(
                     "Authentication with memory API failed: invalid or missing MCP_MEMORY_API_KEY"
                 ) from exc
-=======
             if exc.response.status_code in (401, 403):
                 msg = "Memory API authentication failed; check MCP_MEMORY_API_KEY"
                 logger.error(msg)
                 raise RuntimeError(msg) from exc
->>>>>>> 41618004
             raise
         data = resp.json()
     text = data.get("response") or data.get("result") or str(data)

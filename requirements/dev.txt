-r dashboard.txt
pytest
<<<<<<< HEAD
black
fakeredis==2.23.2   # In-memory Redis for tests
streamlit==1.36.0
plotly==5.22.0
ta>=0.11.0
=======
black
>>>>>>> 88e07db0
<|MERGE_RESOLUTION|>--- conflicted
+++ resolved
@@ -1,11 +1,7 @@
 -r dashboard.txt
 pytest
-<<<<<<< HEAD
 black
 fakeredis==2.23.2   # In-memory Redis for tests
 streamlit==1.36.0
 plotly==5.22.0
 ta>=0.11.0
-=======
-black
->>>>>>> 88e07db0

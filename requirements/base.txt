amqp==5.2.0
asgiref==3.8.1
async-timeout==4.0.3
billiard==4.2.1
celery==5.4.0
certifi==2024.8.30
charset-normalizer==3.4.0
click==8.1.7
click-didyoumean==0.3.1
click-plugins==1.1.1
click-repl==0.3.0
colorama==0.4.6
Django>=4.0,<5.0
django-cors-headers==4.4.0
django-extensions==3.2.3
django-filter==24.3
djangorestframework==3.15.2
discord.py==2.3.2
gunicorn==23.0.0
idna==3.10
kombu==5.4.2
numpy==1.26.4
packaging==24.1
pandas==2.2.2
# pandas-ta beta naming on PyPI uses 0.3.14b (no trailing 0)
# Fallback to VCS URL to avoid PyPI resolver issues on py311 builders
# Use release tarball to avoid git auth in builders
# GitHub tag uses 0.3.14b0 (with trailing 0); use tarball to avoid git in builders
# Switch to PyPI drop-in that provides the same module name `pandas_ta`
# pandas-ta temporarily removed from server build to avoid py311/numpy resolver conflicts.
# If needed for local analytics, install in the dashboard image or a dev venv.

scipy==1.13.1
scikit-learn==1.5.1
prompt-toolkit==3.0.48
python-dateutil==2.9.0.post0
python-dotenv==1.0.1
pytz==2024.2
pyarrow==15.0.2
fastparquet>=2023.0
requests==2.32.3
six==1.16.0
sqlparse==0.5.1
typing-extensions==4.12.2
tzdata==2024.2
urllib3==2.2.3
vine==5.1.0
wcwidth==0.2.13
whitenoise==6.7.0
PyYAML==6.0.2

# pydantic for cross-service schema validation
pydantic==2.7.4
httpx==0.27.0
fastjsonschema==2.19.1

slowapi==0.1.8
redis==5.0.8        # Official Redis client with sync & asyncio (redis.asyncio)
<<<<<<< HEAD
aioredis==2.0.1     # Legacy async client still used by some services
=======
fakeredis==2.23.2   # In-memory Redis for tests
>>>>>>> 88e07db0
asyncpg==0.29.0
confluent-kafka==2.3.0
tenacity==8.2.3
# Embeddings and vector search
sentence-transformers==5.1.0
pinecone-client==6.0.0
qdrant-client  # Vector DB client
# metrics
prometheus_client==0.22.1
# MCP2 service dependencies
pydantic==2.7.4
httpx==0.27.0
fastjsonschema==2.19.1
slowapi==0.1.8
redis==5.0.8        # Official Redis client with sync & asyncio (redis.asyncio)
asyncpg==0.29.0
tenacity==8.2.3<|MERGE_RESOLUTION|>--- conflicted
+++ resolved
@@ -56,11 +56,8 @@
 
 slowapi==0.1.8
 redis==5.0.8        # Official Redis client with sync & asyncio (redis.asyncio)
-<<<<<<< HEAD
 aioredis==2.0.1     # Legacy async client still used by some services
-=======
 fakeredis==2.23.2   # In-memory Redis for tests
->>>>>>> 88e07db0
 asyncpg==0.29.0
 confluent-kafka==2.3.0
 tenacity==8.2.3

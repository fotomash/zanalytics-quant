--- conflicted
+++ resolved
@@ -66,10 +66,8 @@
 pinecone-client==6.0.0
 qdrant-client==1.15.1  # Vector DB client
 # metrics
-<<<<<<< HEAD
 prometheus_client==0.22.1
-=======
-prometheus_client==0.22.1
+
 # MCP2 service dependencies
 pydantic==2.7.4
 httpx==0.27.0
@@ -77,5 +75,4 @@
 slowapi==0.1.8
 redis==5.0.8        # Official Redis client with sync & asyncio (redis.asyncio)
 asyncpg==0.29.0
-tenacity==8.2.3
->>>>>>> b203d480
+tenacity==8.2.3
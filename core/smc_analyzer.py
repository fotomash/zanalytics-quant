--- conflicted
+++ resolved
@@ -320,9 +320,6 @@
                     })
 
         return inducements
-<<<<<<< HEAD
-=======
-
-
-__all__ = ["SMCAnalyzer"]
->>>>>>> 383a0c62
+
+
+__all__ = ["SMCAnalyzer"]
"""Core package for Pulse runtime components."""

from __future__ import annotations

from .bootstrap_engine import BootstrapEngine
<<<<<<< HEAD
from .wyckoff_analyzer import WyckoffAnalyzer
=======
from .smc_analyzer import SMCAnalyzer

try:  # Optional: wyckoff analyzer may introduce circular imports
    from .wyckoff_analyzer import WyckoffAnalyzer
except Exception:  # pragma: no cover - best effort
    WyckoffAnalyzer = None  # type: ignore[assignment]
>>>>>>> 383a0c62

# ``smc_analyzer`` currently contains legacy code that may raise errors during
# import.  Import it lazily to avoid breaking consumers that only need the
# ``WyckoffAnalyzer`` or other utilities from this package.
try:  # pragma: no cover - best effort import
    from .smc_analyzer import SMCAnalyzer  # type: ignore
except Exception:  # pragma: no cover - if it fails we simply omit it
    SMCAnalyzer = None  # type: ignore

__all__ = [
    "pulse_kernel",
    "journal_sync",
    "BootstrapEngine",
    "WyckoffAnalyzer",
]

if SMCAnalyzer is not None:
    __all__.append("SMCAnalyzer")<|MERGE_RESOLUTION|>--- conflicted
+++ resolved
@@ -3,16 +3,13 @@
 from __future__ import annotations
 
 from .bootstrap_engine import BootstrapEngine
-<<<<<<< HEAD
 from .wyckoff_analyzer import WyckoffAnalyzer
-=======
 from .smc_analyzer import SMCAnalyzer
 
 try:  # Optional: wyckoff analyzer may introduce circular imports
     from .wyckoff_analyzer import WyckoffAnalyzer
 except Exception:  # pragma: no cover - best effort
     WyckoffAnalyzer = None  # type: ignore[assignment]
->>>>>>> 383a0c62
 
 # ``smc_analyzer`` currently contains legacy code that may raise errors during
 # import.  Import it lazily to avoid breaking consumers that only need the

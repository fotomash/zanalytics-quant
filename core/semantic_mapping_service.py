import os
import re
from typing import List, Optional, Tuple

"""Routing service based on semantic mappings.

The service loads a YAML configuration file named
``mapping_interface_v2_final.yaml`` on startup. Each entry in the
configuration defines a set of keyword or regular expression triggers that
map to a primary agent and optional fallback agents.

Example YAML structure::

    mappings:
      - primary: agent_a
        fallback: [agent_b, agent_c]
        triggers:
          keywords: [hello, hi]
          regex: ["foo.*bar"]

```SemanticMappingService.route``` returns the first matching mapping for the
provided text.
"""

from __future__ import annotations

from dataclasses import dataclass
from pathlib import Path
import re
from typing import List, Optional, Tuple
from __future__ import annotations

"""Lightweight semantic mapping service.

The real project ships with a fairly feature rich implementation.  For the
purposes of the kata and unit tests we only implement a tiny subset of the
behaviour.  The service can read agent routing metadata from the agent
registry and use simple keyword matching to resolve a request to a primary
agent and optional fallbacks.

The module also exposes a trivial static :func:`route` method used by the
``BootstrapEngine`` for confidence based fallbacks.  Tests may monkey‑patch
this static method as required.
"""

import re
from pathlib import Path
from typing import Any, Dict, List, Optional, Tuple

import yaml


class SemanticMappingService:
<<<<<<< HEAD
    """Resolve text requests to agents using routing hints.
=======
    """Service that routes text to agents based on semantic mappings.

    The mappings are defined in a YAML file with the following structure::

        mappings:
          - triggers:
              keywords: ["balance", "equity"]
              regex: ["account\\s+info"]
            primary: balance_agent
            fallback: [general_agent]

    """

    def __init__(self, mapping_file: Optional[str] = None) -> None:
        if mapping_file is None:
            mapping_file = os.path.join(
                os.path.dirname(__file__), "..", "mapping_interface_v2_final.yaml"
            )
            mapping_file = os.path.abspath(mapping_file)
        self._load_mappings(mapping_file)

    # Internal helpers -------------------------------------------------
    def _load_mappings(self, path: str) -> None:
        with open(path, "r", encoding="utf-8") as fh:
            raw_cfg = yaml.safe_load(fh) or {}

        self.mappings = []
        for item in raw_cfg.get("mappings", []):
            triggers = item.get("triggers", {})
            keywords = [kw.lower() for kw in triggers.get("keywords", [])]
            regex_patterns = [re.compile(r) for r in triggers.get("regex", [])]
            primary = item.get("primary") or item.get("primary_agent")
            fallback = item.get("fallback") or item.get("fallback_agents") or []

            self.mappings.append(
                {
                    "keywords": keywords,
                    "regex": regex_patterns,
                    "primary": primary,
                    "fallback": list(fallback),
                }
            )

    # Public API -------------------------------------------------------
    def route(self, request_text: str) -> Tuple[Optional[str], List[str]]:
        """Return the appropriate agents for *request_text*.

        Parameters
        ----------
        request_text:
            User supplied text.
=======
@dataclass
class MappingEntry:
    """Represents a single mapping rule."""

    primary: str
    fallback: List[str]
    keywords: set[str]
    regex: List[re.Pattern[str]]


class SemanticMappingService:
    """Route text requests to agents using keyword or regex triggers."""

    def __init__(self, mapping_file: str | Path | None = None) -> None:
        base_dir = Path(__file__).resolve().parent.parent
        self.mapping_file = (
            Path(mapping_file)
            if mapping_file is not None
            else base_dir / "mapping_interface_v2_final.yaml"
        )
        self.mappings: List[MappingEntry] = []
        self._load_mappings()

    def _load_mappings(self) -> None:
        if not self.mapping_file.exists():
            return
        with self.mapping_file.open("r", encoding="utf-8") as fh:
            data = yaml.safe_load(fh) or {}
        for entry in data.get("mappings", []):
            triggers = entry.get("triggers", {})
            keywords = {kw.lower() for kw in triggers.get("keywords", [])}
            regex = [re.compile(pattern) for pattern in triggers.get("regex", [])]
            self.mappings.append(
                MappingEntry(
                    primary=entry.get("primary"),
                    fallback=list(entry.get("fallback", [])),
                    keywords=keywords,
                    regex=regex,
                )
            )

    def route(self, request_text: str) -> Tuple[Optional[str], List[str]]:
        """Return the primary agent and fallbacks for ``request_text``.

        The first mapping whose keywords or regex patterns match is returned.
        If no mapping matches, ``(None, [])`` is returned.
        """

        text_lower = request_text.lower()
        tokens = set(re.findall(r"\w+", text_lower))
        for mapping in self.mappings:
            if mapping.keywords & tokens:
                return mapping.primary, mapping.fallback
            for pattern in mapping.regex:
                if pattern.search(request_text):
                    return mapping.primary, mapping.fallback
        return None, []
class SemanticMappingService:
    """Routes requests to agents based on a semantic mapping configuration.

    The service loads a YAML file at start-up which defines trigger rules
    (keywords or regular expressions) and the corresponding primary and
    fallback agents. The configuration is expected to have the following
    structure::

        mappings:
          - primary: agent_name
            fallback: [fallback_agent1, fallback_agent2]
            triggers:
              keywords: [keyword1, keyword2]
              regex: ["^pattern$"]
>>>>>>> 9d5a4c31

    Parameters
    ----------
    registry:
        Optional registry mapping agent identifiers to objects containing a
        ``path`` attribute pointing at the agent's YAML configuration.  The
        YAML file may include a ``routing`` section with ``primary``,
        ``fallback`` and ``hints.keywords`` fields.
    """

    def __init__(self, registry: Optional[Dict[str, Any]] = None) -> None:
        self.keyword_map: Dict[str, Tuple[str, List[str]]] = {}
        if registry:
            self._load_registry(registry)

    # ------------------------------------------------------------------
    # Registry loading
    # ------------------------------------------------------------------
    def _load_registry(self, registry: Dict[str, Any]) -> None:
        for agent_id, spec in registry.items():
            path = getattr(spec, "path", None)
            if path is None and isinstance(spec, dict):
                path = spec.get("path")
            if path is None:
                continue
            try:
                with Path(path).open("r", encoding="utf-8") as fh:
                    data = yaml.safe_load(fh) or {}
            except FileNotFoundError:  # pragma: no cover - defensive
                continue
            agent_cfg = data.get("agent", {})
            routing = agent_cfg.get("routing", {})
            if not routing.get("primary"):
                continue
            fallbacks = routing.get("fallback", []) or []
            hints = routing.get("hints", {})
            keywords: List[str]
            if isinstance(hints, dict):
                keywords = list(hints.get("keywords", []) or [])
            else:
                keywords = list(hints or [])
            for kw in keywords:
                self.keyword_map[kw.lower()] = (agent_id, list(fallbacks))

    # ------------------------------------------------------------------
    # Resolution API
    # ------------------------------------------------------------------
    def resolve(self, text: str) -> Tuple[Optional[str], List[str]]:
        """Return ``(primary, fallbacks)`` for ``text``.

        Matching is case insensitive and based on simple token membership.
        ``None`` is returned when no keyword matches.
        """

        tokens = set(re.findall(r"\b\w+\b", text.lower()))
        for keyword, mapping in self.keyword_map.items():
            if keyword in tokens:
                return mapping
        return None, []
<<<<<<< HEAD
=======
from typing import Any, Dict, List, Optional, Tuple


class SemanticMappingService:
    """Resolve tasks to their primary and fallback agents.

    The service maintains a simple mapping between a task identifier and
    the agent that should handle it.  Tasks are expected to be ``dict``
    objects containing at least a ``name``/``type``/``task`` key.  The
    mapping returns a tuple consisting of the primary agent identifier and
    a list of fallback agent identifiers.
    """

    def __init__(
        self,
        mapping: Optional[Dict[str, Tuple[str, List[str]]]] = None,
    ) -> None:
        self.mapping: Dict[str, Tuple[str, List[str]]] = mapping or {}

    def route(self, task: Dict[str, Any]) -> Tuple[Optional[str], List[str]]:
        """Return the primary agent and fallbacks for ``task``.

        Parameters
        ----------
        task:
            Arbitrary task description.  The service attempts to extract a
            task identifier from the ``name``, ``type`` or ``task`` fields.

        Returns
        -------
        tuple
            ``(primary_agent, fallback_agents)``. ``primary_agent`` is ``None``
            when no mapping matched ``request_text``.
        """

        text = request_text.lower()
        for mapping in self.mappings:
            matched = False
            for keyword in mapping["keywords"]:
                if keyword in text:
                    matched = True
                    break
            if not matched:
                for pattern in mapping["regex"]:
                    if pattern.search(request_text):
                        matched = True
                        break
            if matched:
                return mapping["primary"], mapping["fallback"]
        return None, []
            ``(primary, fallbacks)`` where ``primary`` may be ``None`` when
            no mapping exists.
        """

        task_id = (
            task.get("name")
            or task.get("type")
            or task.get("task")
        )
        if task_id is None:
            return None, []
        primary, fallbacks = self.mapping.get(task_id, (None, []))
        return primary, list(fallbacks)

"""Simple semantic routing utilities.

The real project contains a service responsible for determining which
fallback agents should handle a request when the primary agent's
confidence score is insufficient.  For the purposes of the unit tests in
this kata the service provides a minimal stub with a single ``route``
method that may be monkey‑patched by tests.
"""
from __future__ import annotations

from typing import List


class SemanticMappingService:
    """Return fallback agent identifiers for a given primary agent."""
>>>>>>> 9d5a4c31

    # ------------------------------------------------------------------
    # Fallback stub used by ``BootstrapEngine``
    # ------------------------------------------------------------------
    @staticmethod
    def route(agent_id: str) -> List[str]:  # pragma: no cover - trivial
        """Return fallbacks for ``agent_id``.

        The default implementation returns an empty list.  Tests may
        monkey‑patch this method to provide custom behaviour.
        """

        return []


__all__ = ["SemanticMappingService"]
<|MERGE_RESOLUTION|>--- conflicted
+++ resolved
@@ -51,9 +51,8 @@
 
 
 class SemanticMappingService:
-<<<<<<< HEAD
     """Resolve text requests to agents using routing hints.
-=======
+
     """Service that routes text to agents based on semantic mappings.
 
     The mappings are defined in a YAML file with the following structure::
@@ -105,7 +104,6 @@
         ----------
         request_text:
             User supplied text.
-=======
 @dataclass
 class MappingEntry:
     """Represents a single mapping rule."""
@@ -177,7 +175,6 @@
             triggers:
               keywords: [keyword1, keyword2]
               regex: ["^pattern$"]
->>>>>>> 9d5a4c31
 
     Parameters
     ----------
@@ -237,8 +234,7 @@
             if keyword in tokens:
                 return mapping
         return None, []
-<<<<<<< HEAD
-=======
+
 from typing import Any, Dict, List, Optional, Tuple
 
 
@@ -318,7 +314,6 @@
 
 class SemanticMappingService:
     """Return fallback agent identifiers for a given primary agent."""
->>>>>>> 9d5a4c31
 
     # ------------------------------------------------------------------
     # Fallback stub used by ``BootstrapEngine``

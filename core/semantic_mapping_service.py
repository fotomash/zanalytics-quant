"""Semantic request routing utilities.

This module exposes :class:`SemanticMappingService` which loads a YAML
configuration describing keyword and regular-expression triggers for a set of
agents.  Incoming text requests can then be routed to the appropriate primary
agent with a list of fallbacks.
"""


import os
import re
from typing import List, Optional, Tuple

"""Routing service based on semantic mappings.

The service loads a YAML configuration file named
``mapping_interface_v2_final.yaml`` on startup. Each entry in the
configuration defines a set of keyword or regular expression triggers that
map to a primary agent and optional fallback agents.

Example YAML structure::

    mappings:
      - primary: agent_a
        fallback: [agent_b, agent_c]
        triggers:
          keywords: [hello, hi]
          regex: ["foo.*bar"]

```SemanticMappingService.route``` returns the first matching mapping for the
provided text.
"""

from __future__ import annotations

from dataclasses import dataclass
from pathlib import Path
import re
from typing import List, Optional, Tuple
from __future__ import annotations

"""Lightweight semantic mapping service.

The real project ships with a fairly feature rich implementation.  For the
purposes of the kata and unit tests we only implement a tiny subset of the
behaviour.  The service can read agent routing metadata from the agent
registry and use simple keyword matching to resolve a request to a primary
agent and optional fallbacks.

The module also exposes a trivial static :func:`route` method used by the
``BootstrapEngine`` for confidence based fallbacks.  Tests may monkey‑patch
this static method as required.
"""

import re
from pathlib import Path
from typing import Any, Dict, List, Optional, Tuple

import yaml


class SemanticMappingService:
    """Resolve text requests to agents using routing hints.

    """Service that routes text to agents based on semantic mappings.

    The mappings are defined in a YAML file with the following structure::

        mappings:
          - triggers:
              keywords: ["balance", "equity"]
              regex: ["account\\s+info"]
            primary: balance_agent
            fallback: [general_agent]

    """

    def __init__(self, mapping_file: Optional[str] = None) -> None:
        if mapping_file is None:
            mapping_file = os.path.join(
                os.path.dirname(__file__), "..", "mapping_interface_v2_final.yaml"
            )
            mapping_file = os.path.abspath(mapping_file)
        self._load_mappings(mapping_file)

    # Internal helpers -------------------------------------------------
    def _load_mappings(self, path: str) -> None:
        with open(path, "r", encoding="utf-8") as fh:
            raw_cfg = yaml.safe_load(fh) or {}

        self.mappings = []
        for item in raw_cfg.get("mappings", []):
            triggers = item.get("triggers", {})
            keywords = [kw.lower() for kw in triggers.get("keywords", [])]
            regex_patterns = [re.compile(r) for r in triggers.get("regex", [])]
            primary = item.get("primary") or item.get("primary_agent")
            fallback = item.get("fallback") or item.get("fallback_agents") or []

            self.mappings.append(
                {
                    "keywords": keywords,
                    "regex": regex_patterns,
                    "primary": primary,
                    "fallback": list(fallback),
                }
            )

    # Public API -------------------------------------------------------
    def route(self, request_text: str) -> Tuple[Optional[str], List[str]]:
        """Return the appropriate agents for *request_text*.

        Parameters
        ----------
        request_text:
            User supplied text.
<<<<<<< HEAD

=======
>>>>>>> 9bb2d951
@dataclass
class MappingEntry:
    """Represents a single mapping rule."""

    primary: str
    fallback: List[str]
    keywords: set[str]
    regex: List[re.Pattern[str]]


class SemanticMappingService:
    """Route text requests to agents using keyword or regex triggers."""

    def __init__(self, mapping_file: str | Path | None = None) -> None:
        base_dir = Path(__file__).resolve().parent.parent
        self.mapping_file = (
            Path(mapping_file)
            if mapping_file is not None
            else base_dir / "mapping_interface_v2_final.yaml"
        )
        self.mappings: List[MappingEntry] = []
        self._load_mappings()

    def _load_mappings(self) -> None:
        if not self.mapping_file.exists():
            return
        with self.mapping_file.open("r", encoding="utf-8") as fh:
            data = yaml.safe_load(fh) or {}
        for entry in data.get("mappings", []):
            triggers = entry.get("triggers", {})
            keywords = {kw.lower() for kw in triggers.get("keywords", [])}
            regex = [re.compile(pattern) for pattern in triggers.get("regex", [])]
            self.mappings.append(
                MappingEntry(
                    primary=entry.get("primary"),
                    fallback=list(entry.get("fallback", [])),
                    keywords=keywords,
                    regex=regex,
                )
            )

    def route(self, request_text: str) -> Tuple[Optional[str], List[str]]:
        """Return the primary agent and fallbacks for ``request_text``.

        The first mapping whose keywords or regex patterns match is returned.
        If no mapping matches, ``(None, [])`` is returned.
        """

        text_lower = request_text.lower()
        tokens = set(re.findall(r"\w+", text_lower))
        for mapping in self.mappings:
            if mapping.keywords & tokens:
                return mapping.primary, mapping.fallback
            for pattern in mapping.regex:
                if pattern.search(request_text):
                    return mapping.primary, mapping.fallback
        return None, []
class SemanticMappingService:
    """Routes requests to agents based on a semantic mapping configuration.

    The service loads a YAML file at start-up which defines trigger rules
    (keywords or regular expressions) and the corresponding primary and
    fallback agents. The configuration is expected to have the following
    structure::

        mappings:
          - primary: agent_name
            fallback: [fallback_agent1, fallback_agent2]
            triggers:
              keywords: [keyword1, keyword2]
              regex: ["^pattern$"]

    Parameters
    ----------
    registry:
        Optional registry mapping agent identifiers to objects containing a
        ``path`` attribute pointing at the agent's YAML configuration.  The
        YAML file may include a ``routing`` section with ``primary``,
        ``fallback`` and ``hints.keywords`` fields.
    """

    def __init__(self, registry: Optional[Dict[str, Any]] = None) -> None:
        self.keyword_map: Dict[str, Tuple[str, List[str]]] = {}
<<<<<<< HEAD
        self.regex_map: List[Tuple[re.Pattern[str], str, List[str]]] = []
        self._load_mappings()

    # ------------------------------------------------------------------
    # Private helpers
    # ------------------------------------------------------------------
    def _load_mappings(self) -> None:
        """Load and parse the YAML mapping file."""

        if not self.mapping_path.exists():
            raise FileNotFoundError(f"Mapping file not found: {self.mapping_path}")

        with self.mapping_path.open("r", encoding="utf-8") as fh:
            config = yaml.safe_load(fh) or {}

        for entry in config.get("mappings", []):
            primary = entry.get("primary")
            fallback = entry.get("fallback", []) or []
            triggers = entry.get("triggers", {})

            for keyword in triggers.get("keywords", []) or []:
                # Store keywords in lowercase for case-insensitive matching
                self.keyword_map[keyword.lower()] = (primary, list(fallback))

            for pattern in triggers.get("regex", []) or []:
                self.regex_map.append(
                    (re.compile(pattern, re.IGNORECASE), primary, list(fallback))
                )

    # ------------------------------------------------------------------
    # Public API
    # ------------------------------------------------------------------
    def route(self, request_text: str) -> Tuple[Optional[str], List[str]]:
        """Route a request to the appropriate agents.

        The method first attempts keyword based matching. If no keyword matches,
        regular expression rules are evaluated. If no rules match,
        ``(None, [])`` is returned.
=======
        if registry:
            self._load_registry(registry)

    # ------------------------------------------------------------------
    # Registry loading
    # ------------------------------------------------------------------
    def _load_registry(self, registry: Dict[str, Any]) -> None:
        for agent_id, spec in registry.items():
            path = getattr(spec, "path", None)
            if path is None and isinstance(spec, dict):
                path = spec.get("path")
            if path is None:
                continue
            try:
                with Path(path).open("r", encoding="utf-8") as fh:
                    data = yaml.safe_load(fh) or {}
            except FileNotFoundError:  # pragma: no cover - defensive
                continue
            agent_cfg = data.get("agent", {})
            routing = agent_cfg.get("routing", {})
            if not routing.get("primary"):
                continue
            fallbacks = routing.get("fallback", []) or []
            hints = routing.get("hints", {})
            keywords: List[str]
            if isinstance(hints, dict):
                keywords = list(hints.get("keywords", []) or [])
            else:
                keywords = list(hints or [])
            for kw in keywords:
                self.keyword_map[kw.lower()] = (agent_id, list(fallbacks))

    # ------------------------------------------------------------------
    # Resolution API
    # ------------------------------------------------------------------
    def resolve(self, text: str) -> Tuple[Optional[str], List[str]]:
        """Return ``(primary, fallbacks)`` for ``text``.

        Matching is case insensitive and based on simple token membership.
        ``None`` is returned when no keyword matches.
>>>>>>> 9bb2d951
        """

        tokens = set(re.findall(r"\b\w+\b", text.lower()))
        for keyword, mapping in self.keyword_map.items():
            if keyword in tokens:
                return mapping
        return None, []

from typing import Any, Dict, List, Optional, Tuple


class SemanticMappingService:
    """Resolve tasks to their primary and fallback agents.

    The service maintains a simple mapping between a task identifier and
    the agent that should handle it.  Tasks are expected to be ``dict``
    objects containing at least a ``name``/``type``/``task`` key.  The
    mapping returns a tuple consisting of the primary agent identifier and
    a list of fallback agent identifiers.
    """

    def __init__(
        self,
        mapping: Optional[Dict[str, Tuple[str, List[str]]]] = None,
    ) -> None:
        self.mapping: Dict[str, Tuple[str, List[str]]] = mapping or {}

    def route(self, task: Dict[str, Any]) -> Tuple[Optional[str], List[str]]:
        """Return the primary agent and fallbacks for ``task``.

        Parameters
        ----------
        task:
            Arbitrary task description.  The service attempts to extract a
            task identifier from the ``name``, ``type`` or ``task`` fields.

        Returns
        -------
        tuple
            ``(primary_agent, fallback_agents)``. ``primary_agent`` is ``None``
            when no mapping matched ``request_text``.
        """

        text = request_text.lower()
        for mapping in self.mappings:
            matched = False
            for keyword in mapping["keywords"]:
                if keyword in text:
                    matched = True
                    break
            if not matched:
                for pattern in mapping["regex"]:
                    if pattern.search(request_text):
                        matched = True
                        break
            if matched:
                return mapping["primary"], mapping["fallback"]
        return None, []
            ``(primary, fallbacks)`` where ``primary`` may be ``None`` when
            no mapping exists.
        """

        task_id = (
            task.get("name")
            or task.get("type")
            or task.get("task")
        )
        if task_id is None:
            return None, []
        primary, fallbacks = self.mapping.get(task_id, (None, []))
        return primary, list(fallbacks)

"""Simple semantic routing utilities.

The real project contains a service responsible for determining which
fallback agents should handle a request when the primary agent's
confidence score is insufficient.  For the purposes of the unit tests in
this kata the service provides a minimal stub with a single ``route``
method that may be monkey‑patched by tests.
"""
from __future__ import annotations

from typing import List


class SemanticMappingService:
    """Return fallback agent identifiers for a given primary agent."""

    # ------------------------------------------------------------------
    # Fallback stub used by ``BootstrapEngine``
    # ------------------------------------------------------------------
    @staticmethod
    def route(agent_id: str) -> List[str]:  # pragma: no cover - trivial
        """Return fallbacks for ``agent_id``.

        The default implementation returns an empty list.  Tests may
        monkey‑patch this method to provide custom behaviour.
        """

        return []


__all__ = ["SemanticMappingService"]
<|MERGE_RESOLUTION|>--- conflicted
+++ resolved
@@ -113,10 +113,7 @@
         ----------
         request_text:
             User supplied text.
-<<<<<<< HEAD
-
-=======
->>>>>>> 9bb2d951
+
 @dataclass
 class MappingEntry:
     """Represents a single mapping rule."""
@@ -200,7 +197,6 @@
 
     def __init__(self, registry: Optional[Dict[str, Any]] = None) -> None:
         self.keyword_map: Dict[str, Tuple[str, List[str]]] = {}
-<<<<<<< HEAD
         self.regex_map: List[Tuple[re.Pattern[str], str, List[str]]] = []
         self._load_mappings()
 
@@ -239,7 +235,6 @@
         The method first attempts keyword based matching. If no keyword matches,
         regular expression rules are evaluated. If no rules match,
         ``(None, [])`` is returned.
-=======
         if registry:
             self._load_registry(registry)
 
@@ -280,7 +275,6 @@
 
         Matching is case insensitive and based on simple token membership.
         ``None`` is returned when no keyword matches.
->>>>>>> 9bb2d951
         """
 
         tokens = set(re.findall(r"\b\w+\b", text.lower()))

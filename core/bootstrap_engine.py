--- conflicted
+++ resolved
@@ -1,11 +1,8 @@
-<<<<<<< HEAD
-=======
 """Bootstrap engine for configuring agents and running message loops."""
 
 from __future__ import annotations
 
 import json
->>>>>>> caf93bf8
 import logging
 import os
 from pathlib import Path
@@ -59,15 +56,12 @@
 
         self.base_dir = Path(base_dir) if base_dir else Path(__file__).resolve().parent.parent
         self.env_file = Path(env_file) if env_file else self.base_dir / ".env"
-<<<<<<< HEAD
         self.manifest_path = Path(manifest_path) if manifest_path else self.base_dir / "session_manifest.yaml"
-=======
         self.manifest_path = (
             Path(manifest_path) if manifest_path else self.base_dir / "session_manifest.yaml"
         )
         self.registry = registry or AGENT_REGISTRY
 
->>>>>>> caf93bf8
         self.agent_registry: Dict[str, Dict[str, Any]] = {}
         self.session_manifest: Dict[str, Any] = {}
 
@@ -97,10 +91,6 @@
             level=level, format="%(asctime)s %(levelname)s %(name)s: %(message)s"
         )
 
-    def _load_session_manifest(self) -> Dict[str, Any]:
-        """Load a session manifest from JSON or YAML if available."""
-
-<<<<<<< HEAD
     def _load_session_manifest(self) -> None:
         """Load a session manifest YAML file if available.
 
@@ -123,7 +113,6 @@
         if manifest_file.exists():  # pragma: no branch
             with manifest_file.open("r", encoding="utf-8") as fh:
                 self.session_manifest = yaml.safe_load(fh) or {}
-=======
         if self.manifest_path.exists():  # pragma: no branch
             with self.manifest_path.open("r", encoding="utf-8") as fh:
                 if self.manifest_path.suffix in {".yaml", ".yml"}:
@@ -131,7 +120,6 @@
                 else:
                     self.session_manifest = json.load(fh)
         return self.session_manifest
->>>>>>> caf93bf8
 
     def _load_agents(self) -> None:
         """Populate ``agent_registry`` from the provided registry mapping."""

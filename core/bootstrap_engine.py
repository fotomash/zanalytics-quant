import json
import logging
import os
from pathlib import Path
from typing import Any, Dict, Optional

import yaml

try:
    from dotenv import load_dotenv
except ModuleNotFoundError:  # pragma: no cover - optional dependency
    load_dotenv = None  # type: ignore[assignment]

from utils.import_utils import get_function_from_string


class BootstrapEngine:
<<<<<<< HEAD
    """Simple engine to bootstrap agents and run message loops."""

    def __init__(
        self,
        registry: Optional[Dict[str, Path]] = None,
        manifest_path: Path | str = "session_manifest.yaml",
    ) -> None:
        self.registry = registry or AGENT_REGISTRY
        self.manifest_path = Path(manifest_path)

    def load_session_manifest(self) -> Dict[str, Any]:
        """Load session configuration if available."""
        if self.manifest_path.exists():
            with self.manifest_path.open("r", encoding="utf-8") as fh:
                return yaml.safe_load(fh)
        return {}

    def load_agent(self, agent_name: str) -> Dict[str, Any]:
        """Load agent configuration from the registry."""
        path = self.registry[agent_name]
        with path.open("r", encoding="utf-8") as fh:
            return yaml.safe_load(fh)["agent"]

    def run(
        self,
        init_fn: Callable[[Dict[str, Any]], Dict[str, Any]],
        message_fn: Callable[[Dict[str, Any], Any], None],
    ) -> None:
        """Run initialization and consume messages with the given handler."""
        manifest = self.load_session_manifest()
        context = init_fn(manifest)
        consumer = context["consumer"]
        try:
            while True:
                msg = consumer.poll(1.0)
                if msg is None:
                    continue
                if msg.error():
                    if msg.error().code() == KafkaError._PARTITION_EOF:
                        continue
                    print(msg.error())
                    break
                message_fn(context, msg)
        except KeyboardInterrupt:
            pass
        finally:
            consumer.close()
            producer = context.get("producer")
            if producer is not None:
                producer.flush()
=======
    """Bootstraps runtime configuration for agents.

    The engine performs basic environment setup, configures logging, loads a
    session manifest, and builds an in-memory registry of available agents.
    """

    def __init__(self,
                 base_dir: Optional[Path] = None,
                 env_file: Optional[Path] = None,
                 manifest_path: Optional[Path] = None) -> None:
        self.base_dir = Path(base_dir) if base_dir else Path(__file__).resolve().parent.parent
        self.env_file = Path(env_file) if env_file else self.base_dir / ".env"
        self.manifest_path = Path(manifest_path) if manifest_path else self.base_dir / "gpt-action-manifest.json"
        self.agent_registry: Dict[str, Dict[str, Any]] = {}
        self.session_manifest: Optional[Dict[str, Any]] = None

    def boot(self) -> None:
        """Execute bootstrapping steps."""
        self._setup_environment()
        self._configure_logging()
        self._load_session_manifest()
        self._load_agents()

    def _setup_environment(self) -> None:
        """Load environment variables from a ``.env`` file if present."""
        if load_dotenv is not None and self.env_file.exists():  # pragma: no branch
            load_dotenv(self.env_file)

    def _configure_logging(self) -> None:
        """Configure basic logging using the LOG_LEVEL environment variable."""
        level_name = os.getenv("LOG_LEVEL", "INFO").upper()
        level = getattr(logging, level_name, logging.INFO)
        logging.basicConfig(level=level,
                            format="%(asctime)s %(levelname)s %(name)s: %(message)s")

    def _load_session_manifest(self) -> None:
        """Load a session manifest JSON file if available."""
        if self.manifest_path.exists():  # pragma: no branch
            with self.manifest_path.open("r", encoding="utf-8") as fh:
                self.session_manifest = json.load(fh)

    def _load_agents(self) -> None:
        """Load all agent definitions from ``agents/*.yaml``."""
        agents_dir = self.base_dir / "agents"
        if not agents_dir.exists():  # pragma: no cover - safeguard
            return
        for path in agents_dir.glob("*.yaml"):
            with path.open("r", encoding="utf-8") as fh:
                data = yaml.safe_load(fh)
            agent_cfg = data.get("agent", {})
            entry_points = agent_cfg.get("entry_points", {})
            for key, target in list(entry_points.items()):
                if isinstance(target, str):
                    try:
                        entry_points[key] = get_function_from_string(target)
                    except Exception as exc:  # pragma: no cover - log and keep string
                        logging.getLogger(__name__).warning("Failed to import %s: %s", target, exc)
            agent_id = agent_cfg.get("id", path.stem)
            self.agent_registry[agent_id] = agent_cfg
>>>>>>> f94ff85a
<|MERGE_RESOLUTION|>--- conflicted
+++ resolved
@@ -15,7 +15,6 @@
 
 
 class BootstrapEngine:
-<<<<<<< HEAD
     """Simple engine to bootstrap agents and run message loops."""
 
     def __init__(
@@ -66,7 +65,7 @@
             producer = context.get("producer")
             if producer is not None:
                 producer.flush()
-=======
+
     """Bootstraps runtime configuration for agents.
 
     The engine performs basic environment setup, configures logging, loads a
@@ -125,5 +124,4 @@
                     except Exception as exc:  # pragma: no cover - log and keep string
                         logging.getLogger(__name__).warning("Failed to import %s: %s", target, exc)
             agent_id = agent_cfg.get("id", path.stem)
-            self.agent_registry[agent_id] = agent_cfg
->>>>>>> f94ff85a
+            self.agent_registry[agent_id] = agent_cfg
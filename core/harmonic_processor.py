"""Harmonic pattern detection wrapper for enrichment pipeline."""

from __future__ import annotations

from typing import Any, Dict, List
import logging
import pandas as pd
from schemas.payloads import HarmonicResult


class HarmonicPatternDetector:
    """Lightweight harmonic pattern detector.

    This class is adapted from ``utils.ncos_enhanced_analyzer`` but strips down
    the implementation to the essentials required for the enrichment pipeline.
    """

    def __init__(
        self,
        logger: logging.Logger | None = None,
        *,
        tolerance: float = 0.05,
        window: int = 5,
    ) -> None:
        self.logger = logger or logging.getLogger(__name__)
        self.tolerance = tolerance
        self.window = window
        self.patterns: Dict[str, Dict[str, float]] = {
            "GARTLEY": {"XA": 0.618, "AB": 0.382, "BC": 0.886, "CD": 0.786},
            "BUTTERFLY": {"XA": 0.786, "AB": 0.382, "BC": 0.886, "CD": 1.27},
            "BAT": {"XA": 0.382, "AB": 0.382, "BC": 0.886, "CD": 0.886},
            "CRAB": {"XA": 0.382, "AB": 0.382, "BC": 0.886, "CD": 1.618},
            "SHARK": {"XA": 0.5, "AB": 0.5, "BC": 1.618, "CD": 0.886},
            "CYPHER": {"XA": 0.382, "AB": 0.382, "BC": 1.272, "CD": 0.786},
            "THREE_DRIVES": {"XA": 0.618, "AB": 0.618, "BC": 0.618, "CD": 0.786},
            "ABCD": {"AB": 0.618, "BC": 0.618, "CD": 1.272},
        }

    # --- Detection helpers -------------------------------------------------
    def detect_patterns(self, df: pd.DataFrame) -> List[Dict[str, Any]]:
        """Detect all harmonic patterns present in ``df``."""
        patterns_found: List[Dict[str, Any]] = []
        try:
            high = df["high"].values
            low = df["low"].values
            close = df["close"].values
            pivots = self._find_pivots(high, low, close, self.window)
            for name, ratios in self.patterns.items():
                patterns_found.extend(
                    self._check_pattern(pivots, ratios, name, self.tolerance)
                )
        except Exception as exc:  # pragma: no cover - defensive
            self.logger.warning("error detecting harmonic patterns: %s", exc)
        return patterns_found

    def _find_pivots(self, high, low, close, window: int) -> List[Dict[str, Any]]:
        pivots: List[Dict[str, Any]] = []
        for i in range(window, len(high) - window):
            if all(high[i] >= high[i - j] for j in range(1, window + 1)) and all(
                high[i] >= high[i + j] for j in range(1, window + 1)
            ):
                pivots.append({"index": i, "price": float(high[i]), "type": "high"})
            if all(low[i] <= low[i - j] for j in range(1, window + 1)) and all(
                low[i] <= low[i + j] for j in range(1, window + 1)
            ):
                pivots.append({"index": i, "price": float(low[i]), "type": "low"})
        return sorted(pivots, key=lambda x: x["index"])

    def _check_pattern(
        self,
        pivots: List[Dict[str, Any]],
        ratios: Dict[str, float],
        pattern_name: str,
        tolerance: float,
    ) -> List[Dict[str, Any]]:
        patterns: List[Dict[str, Any]] = []
        if len(pivots) < 5:
            return patterns
        for i in range(len(pivots) - 4):
            points = pivots[i : i + 5]
            if self._validate_pattern_structure(points, ratios, tolerance):
                patterns.append(
                    {
                        "pattern": pattern_name,
                        "points": points,
                        "completion_time": points[-1]["index"],
                        "completion_price": points[-1]["price"],
                    }
                )
        return patterns

    def _validate_pattern_structure(
        self, points: List[Dict[str, Any]], ratios: Dict[str, float], tolerance: float
    ) -> bool:
        try:
            xa = abs(points[1]["price"] - points[0]["price"])
            ab = abs(points[2]["price"] - points[1]["price"])
            bc = abs(points[3]["price"] - points[2]["price"])
            cd = abs(points[4]["price"] - points[3]["price"])
            for ratio_name, expected in ratios.items():
                if ratio_name == "XA":
                    actual = ab / xa if xa else 0
                elif ratio_name == "AB":
                    actual = bc / ab if ab else 0
                elif ratio_name == "BC":
                    actual = cd / bc if bc else 0
                elif ratio_name == "CD":
                    actual = cd / xa if xa else 0
                else:
                    continue
                if abs(actual - expected) > tolerance:
                    return False
            return True
        except Exception:  # pragma: no cover - defensive
            return False


class HarmonicProcessor:
    """Encapsulate harmonic pattern detection."""

    def __init__(
        self,
        detector: HarmonicPatternDetector | None = None,
        *,
        tolerance: float = 0.05,
        window: int = 5,
    ) -> None:
        self.detector = detector or HarmonicPatternDetector(
            tolerance=tolerance, window=window
        )

    def analyze(self, df: pd.DataFrame) -> Dict[str, Any]:
        """Return harmonic pattern analysis for ``df``."""
        raw_patterns = self.detector.detect_patterns(df)
        processed: List[Dict[str, Any]] = []
        all_prices: List[float] = []
        confidences: List[float] = []
        for p in raw_patterns:
            pts = [
                {"index": pt["index"], "price": pt["price"]}
                for pt in p.get("points", [])
            ]
            prices = [pt["price"] for pt in pts]
            if prices:
<<<<<<< HEAD
                pattern_prz = {"min": min(prices), "max": max(prices)}
                all_prices.extend(prices)
            else:
                pattern_prz = {"min": None, "max": None}
=======
                prz = {"low": min(prices), "high": max(prices)}
            else:
                prz = {"low": None, "high": None}
>>>>>>> a70e0b1d
            confidence = float(len(pts)) / 5 if pts else 0.0
            processed.append(
                {
                    "pattern": p.get("pattern"),
                    "points": pts,
                    "prz": pattern_prz,
                    "confidence": confidence,
                }
            )
            confidences.append(confidence)
        if all_prices:
            prz_bounds = {"low": min(all_prices), "high": max(all_prices)}
        else:
            prz_bounds = {}
        aggregate_confidence = max(confidences) if confidences else 0.0
        result = HarmonicResult(
            harmonic_patterns=processed,
            prz=prz_bounds,
            confidence=aggregate_confidence,
        )
        return {"harmonic": result}


__all__ = ["HarmonicProcessor", "HarmonicPatternDetector"]<|MERGE_RESOLUTION|>--- conflicted
+++ resolved
@@ -142,16 +142,11 @@
             ]
             prices = [pt["price"] for pt in pts]
             if prices:
-<<<<<<< HEAD
                 pattern_prz = {"min": min(prices), "max": max(prices)}
                 all_prices.extend(prices)
             else:
                 pattern_prz = {"min": None, "max": None}
-=======
-                prz = {"low": min(prices), "high": max(prices)}
-            else:
-                prz = {"low": None, "high": None}
->>>>>>> a70e0b1d
+
             confidence = float(len(pts)) / 5 if pts else 0.0
             processed.append(
                 {

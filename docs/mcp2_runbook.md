# MCP2 Service Runbook

The simplified MCP2 service exposes endpoints for trade capture and basic document search. Set `MCP_HOST` to the base URL (default `localhost:8002`).

An OpenAI tools manifest at [`docs/connectors/actions_openai_mcp2.yaml`](connectors/actions_openai_mcp2.yaml) lists the functions exposed by this service:

| Tool               | HTTP route           |
|--------------------|----------------------|
| `search_docs`      | `GET /search_docs`   |
| `fetch_payload`    | `GET /fetch_payload` |
| `log_enriched_trade` | `POST /log_enriched_trade` |
| `get_recent_trades` | `GET /trades/recent` |
The accompanying `mcp2-pg` container loads [services/mcp2/init.sql](../services/mcp2/init.sql) on startup to create the `docs` table used for searches.

## Authentication
Set `MCP2_API_KEY` to enable request authentication. When set, clients must provide the key in either an `X-API-Key` header or an `Authorization: Bearer <key>` header.

```bash
curl -H "X-API-Key: $MCP2_API_KEY" $MCP_HOST/health
```

## Startup
Build and run the service locally:

```bash
docker build -t mcp2-service -f services/mcp2/Dockerfile .
docker run --rm -p 8002:8002 mcp2-service \
  uvicorn services.mcp2.app:app --host 0.0.0.0 --port 8002
```

## Auth
Set a secret in `MCP2_API_KEY` and include it with every request using the `X-API-Key` header:

```bash
curl -H "X-API-Key: $MCP2_API_KEY" "$MCP_HOST/search_docs?query=alpha"
```

## Health
Verify the service is up:

```bash
curl -s -H "X-API-Key: $MCP2_API_KEY" $MCP_HOST/health
```

## Metrics
Prometheus metrics are exposed at `/metrics`:

```bash
curl -s $MCP_HOST/metrics | head
```

## Trade Logging
Submit a trade payload using the `StrategyPayloadV1` schema:

```bash
curl -s -X POST -H 'Content-Type: application/json' \
  -H "X-API-Key: $MCP2_API_KEY" \
  --data '{"strategy":"demo","timestamp":"2024-01-01T00:00:00Z","market":{"symbol":"AAPL","timeframe":"1D"},"features":{},"risk":{},"positions":{}}' \
  $MCP_HOST/log_enriched_trade
```

## Doc Search
Query indexed documentation:
```bash

curl -s -H "X-API-Key: $MCP2_API_KEY" "$MCP_HOST/search_docs?query=alpha"
```

## Payload Retrieval
Fetch stored payloads:

```bash
# by id
curl -s -H "X-API-Key: $MCP2_API_KEY" "$MCP_HOST/fetch_payload?id=<id>"

# recent trades
<<<<<<< HEAD
curl -s -H "X-API-Key: $MCP2_API_KEY" "$MCP_HOST/trades/recent?limit=5"
=======
curl -s "$MCP_HOST/trades/recent?limit=5"
```

## Kafka Integration

Setting the environment variable `MCP2_ENABLE_KAFKA=true` enables an optional Kafka producer.
When enabled, every payload sent to `POST /log_enriched_trade` is also produced to the `mcp2.enriched_trades` topic.
The producer connects to the broker configured by `MCP2_KAFKA_BOOTSTRAP` (default `localhost:9092`).


## Kafka
If `KAFKA_BROKERS` is configured the service also publishes payloads to the `enriched-analysis-payloads` topic. Without brokers the producer operates as a no-op.

```bash
export KAFKA_BROKERS=localhost:9092
# logs still succeed even if Kafka is unreachable
```

## Redis Streams
Enriched signals are mirrored into Redis Streams. Inspect them via `redis-cli`:

```bash
redis-cli XRANGE ml:signals - + LIMIT 5
redis-cli XRANGE ml:risk - + LIMIT 5
>>>>>>> 056e5c02
```<|MERGE_RESOLUTION|>--- conflicted
+++ resolved
@@ -74,10 +74,7 @@
 curl -s -H "X-API-Key: $MCP2_API_KEY" "$MCP_HOST/fetch_payload?id=<id>"
 
 # recent trades
-<<<<<<< HEAD
 curl -s -H "X-API-Key: $MCP2_API_KEY" "$MCP_HOST/trades/recent?limit=5"
-=======
-curl -s "$MCP_HOST/trades/recent?limit=5"
 ```
 
 ## Kafka Integration
@@ -101,5 +98,4 @@
 ```bash
 redis-cli XRANGE ml:signals - + LIMIT 5
 redis-cli XRANGE ml:risk - + LIMIT 5
->>>>>>> 056e5c02
 ```
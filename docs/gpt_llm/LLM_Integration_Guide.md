# LLM Integration Guide (The_Whisperer)

This guide documents the agent‑facing Actions Bus, key REST endpoints, session semantics (SoD), and operational notes so LLMs can interact with Zanalytics Pulse safely and consistently.

## Base URLs
- Primary API: `https://mcp2.zanalytics.app`
- Slim Actions Spec (OpenAPI): `https://mcp2.zanalytics.app/openapi.actions.yaml`

## Actions Bus
- Endpoint: `POST /api/v1/actions/query`
- Body: `{ "type": string, "payload": object }`
- Verbs (current):
  - `trades_recent` → returns array of TradeItem
  - `whisper_suggest` → returns `{ message, heuristics, meta }`
- See `docs/gpt_llm/actions_bus.md` for payloads and examples.

## Key REST Endpoints
- Recent trades: `GET /api/v1/trades/recent?limit=N`
- Trade history (no `limit`): `GET /api/v1/trades/history`
- Positions: `GET /api/v1/account/positions`
- Risk envelope: `GET /api/v1/account/risk`
- Intraday equity: `GET /api/v1/equity/today`
- Behavior events: `GET /api/v1/behavior/events/today`
- Pulse bars (price confirmation): `GET /api/v1/feed/bars-enriched?symbol={SYM}&timeframe=M15&limit=1`
- Market mini header (VIX/DXY): `GET /api/v1/market/mini`

## Session Semantics (SoD)
- Trading day SoD anchors to 23:00 `Europe/London` (configurable):
  - `PULSE_SESSION_TZ` (default `Europe/London`)
  - `PULSE_SESSION_CUTOFF_HOUR` (default `23`)
- Today’s `sod_equity` is derived from previous session close; cached in Redis: `sod_equity:{YYYYMMDD}`.
- Overrides:
  - Redis override: `sod_equity_override:{YYYYMMDD}`
  - Env demo override: `SOD_EQUITY_OVERRIDE`
  - API: `POST /api/v1/account/sod` to set/clear per‑day overrides

## VIX/DXY Availability
- `/api/v1/market/mini` returns VIX/DXY sparklines when either:
  - DB bars exist for symbols `VIX`/`DXY`, or
  - Redis caches are present: `market:vix:series`, `market:dxy:series`
- Seed caches if empty:
  - `GET /api/v1/market/fetch` (Yahoo 1d/5m); schedule every 5 minutes in production

## Whisper Suggestion Flow
- LLMs should call the Actions Bus:
  ```json
  POST /api/v1/actions/query
  { "type": "whisper_suggest", "payload": { "symbol": "XAUUSD", "user_id": "local" } }
  ```
- Response:
  ```json
  { "message": "one short suggestion", "heuristics": [ { ... } ], "meta": { "user_id": "local", "symbol": "XAUUSD" } }
  ```
- Cooldowns are enforced server‑side per user (keys: `{user_id}:{category}`) to avoid spam.

## Price Integrity (Hard Rule)
- Never fabricate prices; confirm from `/api/v1/feed/bars-enriched?limit=1`.
- If feeds are unavailable, state uncertainty and proceed without quoting numbers.

## Error Handling Patterns
- If a verb rejects an unknown parameter (e.g., `limit` on `/trades/history`), retry with the documented form or use the bus.
- Prefer Actions Bus for portable, schema‑stable calls.

## Discord Sends
- LLMs should NOT call Discord directly. The backend handles posting; return human‑readable text.
<<<<<<< HEAD
- Previous alert integrations are deprecated; Discord is the supported messaging platform.
=======
- Legacy Telegram alerts are retained only for backward compatibility.
>>>>>>> 5fd5b922

## Security
- Current endpoints are unauthenticated; if `X-Pulse-Key` appears, include it.

## Changelog
- 0.1.0
  - Added Actions Bus `trades_recent`, `whisper_suggest`
  - Documented SoD session anchor and overrides
  - Added VIX/DXY cache seeding guidance
<|MERGE_RESOLUTION|>--- conflicted
+++ resolved
@@ -63,11 +63,9 @@
 
 ## Discord Sends
 - LLMs should NOT call Discord directly. The backend handles posting; return human‑readable text.
-<<<<<<< HEAD
 - Previous alert integrations are deprecated; Discord is the supported messaging platform.
-=======
 - Legacy Telegram alerts are retained only for backward compatibility.
->>>>>>> 5fd5b922
+
 
 ## Security
 - Current endpoints are unauthenticated; if `X-Pulse-Key` appears, include it.

# LLM Integration Guide (The_Whisperer)

This guide documents the agent‑facing Actions Bus, key REST endpoints, session semantics (SoD), and operational notes so LLMs can interact with Zanalytics Pulse safely and consistently.

## Base URLs
- Primary API: `https://mcp2.zanalytics.app`
- Slim Actions Spec (OpenAPI): `https://mcp2.zanalytics.app/openapi.actions.yaml`

## Actions Bus
- Endpoint: `POST /api/v1/actions/query`
- Body: `{ "type": string, "payload": object }`
- Verbs (current):
  - `trades_recent` → returns array of TradeItem
  - `whisper_suggest` → returns `{ message, heuristics, meta }`
- See `docs/gpt_llm/actions_bus.md` for payloads and examples.

## Key REST Endpoints
- Recent trades: `GET /api/v1/trades/recent?limit=N`
- Trade history (no `limit`): `GET /api/v1/trades/history`
- Positions: `GET /api/v1/account/positions`
- Risk envelope: `GET /api/v1/account/risk`
- Intraday equity: `GET /api/v1/equity/today`
- Behavior events: `GET /api/v1/behavior/events/today`
- Pulse bars (price confirmation): `GET /api/v1/feed/bars-enriched?symbol={SYM}&timeframe=M15&limit=1`
- Market mini header (VIX/DXY): `GET /api/v1/market/mini`

## Session Semantics (SoD)
- Trading day SoD anchors to 23:00 `Europe/London` (configurable):
  - `PULSE_SESSION_TZ` (default `Europe/London`)
  - `PULSE_SESSION_CUTOFF_HOUR` (default `23`)
- Today’s `sod_equity` is derived from previous session close; cached in Redis: `sod_equity:{YYYYMMDD}`.
- Overrides:
  - Redis override: `sod_equity_override:{YYYYMMDD}`
  - Env demo override: `SOD_EQUITY_OVERRIDE`
  - API: `POST /api/v1/account/sod` to set/clear per‑day overrides

## VIX/DXY Availability
- `/api/v1/market/mini` returns VIX/DXY sparklines when either:
  - DB bars exist for symbols `VIX`/`DXY`, or
  - Redis caches are present: `market:vix:series`, `market:dxy:series`
- Seed caches if empty:
  - `GET /api/v1/market/fetch` (Yahoo 1d/5m); schedule every 5 minutes in production

## Whisper Suggestion Flow
- LLMs should call the Actions Bus:
  ```json
  POST /api/v1/actions/query
  { "type": "whisper_suggest", "payload": { "symbol": "XAUUSD", "user_id": "local" } }
  ```
- Response:
  ```json
  { "message": "one short suggestion", "heuristics": [ { ... } ], "meta": { "user_id": "local", "symbol": "XAUUSD" } }
  ```
- Cooldowns are enforced server‑side per user (keys: `{user_id}:{category}`) to avoid spam.

## Price Integrity (Hard Rule)
- Never fabricate prices; confirm from `/api/v1/feed/bars-enriched?limit=1`.
- If feeds are unavailable, state uncertainty and proceed without quoting numbers.

## Error Handling Patterns
- If a verb rejects an unknown parameter (e.g., `limit` on `/trades/history`), retry with the documented form or use the bus.
- Prefer Actions Bus for portable, schema‑stable calls.

## Discord Sends
- LLMs should NOT call Discord directly. The backend handles posting; return human‑readable text.
- Previous alert integrations are deprecated; Discord is the supported messaging platform.
<<<<<<< HEAD
- [DEPRECATED] Telegram alerts are retained only for backward compatibility.
=======
- Legacy messaging alerts are retained only for backward compatibility; Discord is now the supported platform.
>>>>>>> cd56f5a0


## Security
- Current endpoints are unauthenticated; if `X-Pulse-Key` appears, include it.

## Changelog
- 0.1.0
  - Added Actions Bus `trades_recent`, `whisper_suggest`
  - Documented SoD session anchor and overrides
  - Added VIX/DXY cache seeding guidance
<|MERGE_RESOLUTION|>--- conflicted
+++ resolved
@@ -64,11 +64,8 @@
 ## Discord Sends
 - LLMs should NOT call Discord directly. The backend handles posting; return human‑readable text.
 - Previous alert integrations are deprecated; Discord is the supported messaging platform.
-<<<<<<< HEAD
 - [DEPRECATED] Telegram alerts are retained only for backward compatibility.
-=======
 - Legacy messaging alerts are retained only for backward compatibility; Discord is now the supported platform.
->>>>>>> cd56f5a0
 
 
 ## Security

# LLM Integration Guide (The_Whisperer)

This guide documents the agent‑facing Actions Bus, key REST endpoints, session semantics (SoD), and operational notes so LLMs can interact with Zanalytics Pulse safely and consistently.

## Base URLs
- Primary API: `https://mcp2.zanalytics.app`
- Slim Actions Spec (OpenAPI): `https://mcp2.zanalytics.app/openapi.actions.yaml`

## Actions Bus
- Endpoint: `POST /api/v1/actions/query`
- Body: `{ "type": string, "payload": object }`
- Verbs (current):
  - `trades_recent` → returns array of TradeItem
  - `whisper_suggest` → returns `{ message, heuristics, meta }`
- See `docs/gpt_llm/actions_bus.md` for payloads and examples.

## Key REST Endpoints
- Recent trades: `GET /api/v1/trades/recent?limit=N`
- Trade history (no `limit`): `GET /api/v1/trades/history`
- Positions: `GET /api/v1/account/positions`
- Risk envelope: `GET /api/v1/account/risk`
- Intraday equity: `GET /api/v1/equity/today`
- Behavior events: `GET /api/v1/behavior/events/today`
- Pulse bars (price confirmation): `GET /api/v1/feed/bars-enriched?symbol={SYM}&timeframe=M15&limit=1`
- Market mini header (VIX/DXY): `GET /api/v1/market/mini`

## Session Semantics (SoD)
- Trading day SoD anchors to 23:00 `Europe/London` (configurable):
  - `PULSE_SESSION_TZ` (default `Europe/London`)
  - `PULSE_SESSION_CUTOFF_HOUR` (default `23`)
- Today’s `sod_equity` is derived from previous session close; cached in Redis: `sod_equity:{YYYYMMDD}`.
- Overrides:
  - Redis override: `sod_equity_override:{YYYYMMDD}`
  - Env demo override: `SOD_EQUITY_OVERRIDE`
  - API: `POST /api/v1/account/sod` to set/clear per‑day overrides

## VIX/DXY Availability
- `/api/v1/market/mini` returns VIX/DXY sparklines when either:
  - DB bars exist for symbols `VIX`/`DXY`, or
  - Redis caches are present: `market:vix:series`, `market:dxy:series`
- Seed caches if empty:
  - `GET /api/v1/market/fetch` (Yahoo 1d/5m); schedule every 5 minutes in production

## Whisper Suggestion Flow
- LLMs should call the Actions Bus:
  ```json
  POST /api/v1/actions/query
  { "type": "whisper_suggest", "payload": { "symbol": "XAUUSD", "user_id": "local" } }
  ```
- Response:
  ```json
  { "message": "one short suggestion", "heuristics": [ { ... } ], "meta": { "user_id": "local", "symbol": "XAUUSD" } }
  ```
- Cooldowns are enforced server‑side per user (keys: `{user_id}:{category}`) to avoid spam.

## Price Integrity (Hard Rule)
- Never fabricate prices; confirm from `/api/v1/feed/bars-enriched?limit=1`.
- If feeds are unavailable, state uncertainty and proceed without quoting numbers.

## Error Handling Patterns
- If a verb rejects an unknown parameter (e.g., `limit` on `/trades/history`), retry with the documented form or use the bus.
- Prefer Actions Bus for portable, schema‑stable calls.

## Discord Sends
- LLMs should NOT call Discord directly. The backend handles posting; return human‑readable text.
- Previous alert integrations are deprecated; Discord is the supported messaging platform.
<<<<<<< HEAD
- Legacy Telegram alerts are deprecated and retained only for backward compatibility.
=======
- [DEPRECATED] Telegram alerts are retained only for backward compatibility.
- Legacy messaging alerts are retained only for backward compatibility; Discord is now the supported platform.
>>>>>>> 1903ee02


## Security
- Current endpoints are unauthenticated; if `X-Pulse-Key` appears, include it.

## Changelog
- 0.1.0
  - Added Actions Bus `trades_recent`, `whisper_suggest`
  - Documented SoD session anchor and overrides
  - Added VIX/DXY cache seeding guidance
<|MERGE_RESOLUTION|>--- conflicted
+++ resolved
@@ -64,12 +64,9 @@
 ## Discord Sends
 - LLMs should NOT call Discord directly. The backend handles posting; return human‑readable text.
 - Previous alert integrations are deprecated; Discord is the supported messaging platform.
-<<<<<<< HEAD
 - Legacy Telegram alerts are deprecated and retained only for backward compatibility.
-=======
 - [DEPRECATED] Telegram alerts are retained only for backward compatibility.
 - Legacy messaging alerts are retained only for backward compatibility; Discord is now the supported platform.
->>>>>>> 1903ee02
 
 
 ## Security

--- conflicted
+++ resolved
@@ -219,7 +219,6 @@
 }
 ```
 
-<<<<<<< HEAD
 ## Additional Pulse Endpoints
 
 ### `POST /api/pulse/score`
@@ -240,7 +239,7 @@
   "bars": [
     {"ts": "2024-01-01T00:00:00Z", "open": 1.0, "high": 1.1, "low": 0.9, "close": 1.05, "volume": 1000}
   ]
-=======
+
 ## Pulse API
 
 ### `POST /api/pulse/score`
@@ -261,12 +260,11 @@
   "score": 42.5,
   "reasons": ["phase=Markup"],
   "timestamp": "2024-01-01T00:00:00Z"
->>>>>>> 24f2d126
-}
+
 ```
 
 ### `POST /api/pulse/score/peek`
-<<<<<<< HEAD
+
 Returns the current confluence score with explanations.
 
 **Payload schema**
@@ -334,7 +332,7 @@
   "total_pnl": 150.5,
   "trades_count": 3,
   "consecutive_losses": 0
-=======
+
 Alias of `/api/pulse/score` that also returns explanation fields.
 
 **Sample payload**
@@ -409,12 +407,12 @@
 {
   "decision": "allow",
   "reasons": []
->>>>>>> 24f2d126
+
 }
 ```
 
 ### `GET /api/pulse/signals/top`
-<<<<<<< HEAD
+
 Lists top trading signals.
 
 **Payload schema**: _None_
@@ -442,7 +440,7 @@
 ```json
 {
   "symbol": "XAUUSD"
-=======
+
 Lists the top trading signals.
 
 **Sample payload**: _None_
@@ -485,12 +483,12 @@
 {
   "strategy": "mean_reversion",
   "confidence": 0.72
->>>>>>> 24f2d126
+
 }
 ```
 
 ### `GET /api/pulse/ticks`
-<<<<<<< HEAD
+
 Fetches recent ticks for a symbol.
 
 **Payload schema**: _None_
@@ -542,7 +540,7 @@
 ```json
 {
   "action": "protect_trail_50",
-=======
+
 Fetches the latest buffered ticks for a symbol.
 
 **Sample payload**: _None_ (use query param `symbol`)
@@ -588,12 +586,11 @@
 ```json
 {
   "action": "protect_breakeven",
->>>>>>> 24f2d126
+
   "ticket": 123456
 }
 ```
 
-<<<<<<< HEAD
 ### `GET /api/v1/ping`
 Simple health check.
 
@@ -622,7 +619,7 @@
 }
 ```
 
-=======
+
 **Expected response**
 ```json
 { "ok": true, "ticket": 123456, "new_sl": 1.0950 }
@@ -631,13 +628,12 @@
 ### `POST /api/v1/send_market_order`
 Send a market order through the MT5 bridge.
 
->>>>>>> 24f2d126
+
 **Sample payload**
 ```json
 {
   "symbol": "EURUSD",
   "volume": 0.1,
-<<<<<<< HEAD
   "order_type": "BUY"
 }
 ```
@@ -654,7 +650,7 @@
 }
 ```
 
-=======
+
   "order_type": "buy"
 }
 ```
@@ -667,12 +663,11 @@
 ### `POST /api/v1/modify_sl_tp`
 Modify stop-loss and/or take-profit for a trade ticket.
 
->>>>>>> 24f2d126
+
 **Sample payload**
 ```json
 {
   "ticket": 123456,
-<<<<<<< HEAD
   "sl": 1.15,
   "tp": 1.35
 }
@@ -717,7 +712,6 @@
 }
 ```
 
-=======
   "sl": 1.10,
   "tp": 1.20
 }
@@ -775,20 +769,15 @@
 ### `POST /api/v1/positions/partial_close`
 Close a fraction of an existing position via the MT5 bridge.
 
->>>>>>> 24f2d126
 **Sample payload**
 ```json
 {
   "ticket": 123456,
-<<<<<<< HEAD
-=======
   "symbol": "EURUSD",
->>>>>>> 24f2d126
   "fraction": 0.5
 }
 ```
 
-<<<<<<< HEAD
 ### `POST /api/v1/journal`
 Create or update a journal entry for a trade.
 
@@ -970,7 +959,6 @@
 }
 ```
 
-=======
 **Expected response**
 ```json
 { "ok": true }
@@ -1201,7 +1189,6 @@
 ### `POST /api/v1/orders/market`
 Proxy to MT5 market order endpoint.
 
->>>>>>> 24f2d126
 **Sample payload**
 ```json
 {
@@ -1210,8 +1197,6 @@
   "side": "buy"
 }
 ```
-
-<<<<<<< HEAD
 ### `POST /api/v1/orders/modify`
 Modify an existing order.
 
@@ -1380,7 +1365,6 @@
 {
   "favorite_symbol": "EURUSD"
 }
-=======
 **Expected response**
 ```json
 { "ticket": 123456 }
@@ -1562,13 +1546,11 @@
 **Expected response**
 ```json
 { "ok": true, "favorite_symbol": "EURUSD" }
->>>>>>> 24f2d126
 ```
 
 ### `POST /api/v1/playbook/session-init`
 Initialize a playbook session.
 
-<<<<<<< HEAD
 **Payload schema**
 ```json
 {
@@ -1679,7 +1661,8 @@
 **Payload schema**: _None_
 
 **Sample payload**: _None_
-=======
+
+
 **Sample payload**
 ```json
 { "symbol": "EURUSD" }
@@ -1785,5 +1768,3 @@
 ```yaml
 openapi: 3.0.0
 ```
-
->>>>>>> 24f2d126

--- conflicted
+++ resolved
@@ -7,17 +7,15 @@
 Use a development key such as `dev-key-123` during local testing:
 
 ```bash
-<<<<<<< HEAD
 curl -s -H "X-API-Key: dev-key-123" -X POST \
   http://localhost:8080/api/v1/actions/query \
   -d '{"type": "session_boot"}'
-=======
+
 curl -s -H "X-API-Key: dev-key-123" \
   -H "Content-Type: application/json" \
   -X POST \
   -d '{ "type": "session_boot", "payload": {} }' \
   http://localhost:8080/api/v1/actions/query
->>>>>>> 486ef627
 ```
 
 Minimal JSON body:

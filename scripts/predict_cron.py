--- conflicted
+++ resolved
@@ -9,18 +9,15 @@
 import logging
 import os
 import re
-<<<<<<< HEAD
 import time
 from datetime import datetime
 from pathlib import Path
 from statistics import mean, stdev
 from typing import Dict, Optional, List, Union
-=======
 from datetime import datetime, timezone
 from pathlib import Path
 from statistics import mean, stdev
 from typing import Any, Dict, Optional, List
->>>>>>> 76cee694
 
 from typing import Dict, Optional, List, Union
 
